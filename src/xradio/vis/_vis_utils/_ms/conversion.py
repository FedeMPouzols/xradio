import numcodecs
import math
import time
from .._zarr.encoding import add_encoding
from typing import Dict, Union
import graphviper.utils.logger as logger
import os

import numpy as np
import xarray as xr

from .msv4_infos import create_field_info
from .msv4_sub_xdss import create_ant_xds, create_pointing_xds, create_weather_xds
from .msv2_to_msv4_meta import (
    column_description_casacore_to_msv4_measure,
    create_attribute_metadata,
    col_to_data_variable_names,
    col_dims,
)
from .partition_queries import create_taql_query
from .subtables import subt_rename_ids
from ._tables.table_query import open_table_ro, open_query
from ._tables.read import (
    convert_casacore_time,
    extract_table_attributes,
    read_col_conversion,
    read_generic_table,
)
from ._tables.read_main_table import get_baselines, get_baseline_indices, get_utimes_tol
from .._utils.stokes_types import stokes_types
from xradio.vis._vis_utils._ms.optimised_functions import unique_1d


def parse_chunksize(
    chunksize: Union[Dict, float, None], xds_type: str, xds: xr.Dataset
) -> Dict[str, int]:
    """
    Parameters
    ----------
    chunksize : Union[Dict, float, None]
        Desired maximum size of the chunks, either as a dict of per-dimension sizes or as
        an amount of memory
    xds_type : str
        whether to use chunking logic for main or pointing datasets
    xds : xr.Dataset
        dataset to calculate best chunking

    Returns
    -------
    _dict_
        dictionary of chunk sizes (as dim->size)
    """
    if isinstance(chunksize, dict):
        check_chunksize(chunksize, xds_type)
    elif isinstance(chunksize, float):
        chunksize = mem_chunksize_to_dict(chunksize, xds_type, xds)
    elif chunksize is not None:
        raise ValueError(f"Chunk size expected as a dict or a float, got: "
                         f" {chunksize} (of type {type(chunksize)}")

    return chunksize


def check_chunksize(chunksize: dict, xds_type: str) -> None:
    """
    Rudimentary check of the chunksize parameters to catch obvious errors early before
    more work is done.
    """
    # perphaps start using some TypeDict or/and validator like pydantic?
    if xds_type == "main":
        allowed_dims = [
            "time",
            "baseline_id",
            "antenna_id",
            "frequency",
            "polarization",
        ]
    elif xds_type == "pointing":
        allowed_dims = ["time", "antenna"]

    msg = ""
    for dim in chunksize.keys():
        if dim not in allowed_dims:
            msg += f"dimension {dim} not allowed in {xds_type} dataset:\n"
    if msg:
        raise ValueError(f"Wrong keys found in chunksize: {msg}")


def mem_chunksize_to_dict(
    chunksize: float, xds_type: str, xds: xr.Dataset
) -> Dict[str, int]:
    """
    Given a desired 'chunksize' as amount of memory in GB, calculate best chunk sizes
    for every dimension of an xds.

    Parameters
    ----------
    chunksize : float
        Desired maximum size of the chunks
    xds_type : str
        whether to use chunking logic for main or pointing datasets
    xds : xr.Dataset
        dataset to auto-calculate chunking of its dimensions

    Returns
    -------
    _dict_
        dictionary of chunk sizes (as dim->size)
    """

    if xds_type == "pointing":
        sizes = mem_chunksize_to_dict_pointing(chunksize, xds)
    elif xds_type == "main":
        sizes = mem_chunksize_to_dict_main(chunksize, xds)
    else:
        raise RuntimeError(f"Unexpected type: {xds_type=}")

    return sizes


GiBYTES_TO_BYTES = 1024 * 1024 * 1024


def mem_chunksize_to_dict_main(chunksize: float, xds: xr.Dataset) -> Dict[str, int]:
    """
    Checks the assumption that all polarizations can be held in memory, at least for one
    data point (one time, one freq, one channel).

    It presently relies on the logic of mem_chunksize_to_dict_main_balanced() to find a
    balanced list of dimension sizes for the chunks

    Assumes these relevant dims: (time, antenna_id/baseline_id, frequency,
    polarization).
    """

    sizeof_vis = itemsize_vis_spec(xds)
    size_all_pols = sizeof_vis * xds.sizes["polarization"]
    if size_all_pols / GiBYTES_TO_BYTES > chunksize:
        raise RuntimeError(
            "Cannot calculate chunk sizes when memory bound ({chunksize}) does not even allow all polarizations in one chunk"
        )

    baseline_or_antenna_id = find_baseline_or_antenna_var(xds)
    total_size = calc_used_gb(xds.sizes, baseline_or_antenna_id, sizeof_vis)

    ratio = chunksize / total_size
    chunked_dims = ["time", baseline_or_antenna_id, "frequency", "polarization"]
    if ratio >= 1:
        result = {dim: xds.sizes[dim] for dim in chunked_dims}
        logger.debug(
            f"{chunksize=} GiB is enough to fully hold {total_size=} GiB (for {xds.sizes=}) in memory in one chunk"
        )
    else:
        xds_dim_sizes = {k: xds.sizes[k] for k in chunked_dims}
        result = mem_chunksize_to_dict_main_balanced(
            chunksize, xds_dim_sizes, baseline_or_antenna_id, sizeof_vis
        )

    return result


def mem_chunksize_to_dict_main_balanced(
    chunksize: float, xds_dim_sizes: dict, baseline_or_antenna_id: str, sizeof_vis: int
) -> Dict[str, int]:
    """
    Assumes the ratio is <1 and all pols can fit in memory (from
    mem_chunksize_to_dict_main()).

    What is kept balanced is the fraction of the total size of every dimension included in a
    chunk. For example, time: 10, baseline: 100, freq: 1000, if we can afford about 33% in
    one chunk, the chunksize will be ~ time: 3, baseline: 33, freq: 333.
    The polarization axis is excluded from the calculations.
    Because this can leave a leftover (below or above the desired chunksize limit) and
    adjustment is done to get the final memory use below but as close as possible to
    'chunksize'. This adjustment alters the balance.

    Parameters
    ----------
    chunksize : float
        Desired maximum size of the chunks
    xds_dim_sizes : dict
        Dataset dimension sizes as dim_name->size
    sizeof_vis : int
        Size in bytes of a data point (one visibility / spectrum value)

    Returns
    -------
    _dict_
        dictionary of chunk sizes (as dim->size)
    """

    dim_names = [name for name in xds_dim_sizes.keys()]
    dim_sizes = [size for size in xds_dim_sizes.values()]
    # Fix fourth dim (polarization) to all (not free to auto-calculate)
    free_dims_mask = np.array([True, True, True, False])

    total_size = np.prod(dim_sizes) * sizeof_vis / GiBYTES_TO_BYTES
    ratio = chunksize / total_size

    dim_chunksizes = np.array(dim_sizes, dtype="int64")
    factor = ratio ** (1 / np.sum(free_dims_mask))
    dim_chunksizes[free_dims_mask] = np.maximum(
        dim_chunksizes[free_dims_mask] * factor, 1
    )
    used = np.prod(dim_chunksizes) * sizeof_vis / GiBYTES_TO_BYTES

    logger.debug(
        f"Auto-calculating main chunk sizes. First order approximation {dim_chunksizes=}, used total: {used} GiB (with {chunksize=} GiB)"
    )

    # Iterate through the dims, starting from the dims with lower chunk size
    #  (=bigger impact of a +1)
    # Note the use of math.floor, this iteration can either increase or decrease sizes,
    #  if increasing sizes we want to keep mem use below the upper limit, floor(2.3) = +2
    #  if decreasing sizes we want to take mem use below the upper limit, floor(-2.3) = -3
    indices = np.argsort(dim_chunksizes[free_dims_mask])
    for idx in indices:
        left = chunksize - used
        other_dims_mask = np.ones(free_dims_mask.shape, dtype=bool)
        other_dims_mask[idx] = False
        delta = np.divide(
            left,
            np.prod(dim_chunksizes[other_dims_mask]) * sizeof_vis / GiBYTES_TO_BYTES,
        )
        int_delta = np.floor(delta)
        if abs(int_delta) > 0 and int_delta + dim_chunksizes[idx] > 0:
            dim_chunksizes[idx] += int_delta
        used = np.prod(dim_chunksizes) * sizeof_vis / GiBYTES_TO_BYTES

    chunked_dim_names = ["time", baseline_or_antenna_id, "frequency", "polarization"]
    dim_chunksizes_int = [int(v) for v in dim_chunksizes]
    result = dict(zip(chunked_dim_names, dim_chunksizes_int))

    logger.debug(
        f"Auto-calculated main chunk sizes with {chunksize=}, {total_size=} GiB (for {dim_sizes=}): {result=} which uses {used} GiB."
    )

    return result


def mem_chunksize_to_dict_pointing(chunksize: float, xds: xr.Dataset) -> Dict[str, int]:
    """
    Equivalent to mem_chunksize_to_dict_main adapted to pointing xdss.
    Assumes these relevant dims: (time, antenna, direction).
    """

    if not xds.sizes:
        return {}

    sizeof_pointing = itemsize_pointing_spec(xds)
    chunked_dim_names = [name for name in xds.sizes.keys()]
    dim_sizes = [size for size in xds.sizes.values()]
    total_size = np.prod(dim_sizes) * sizeof_pointing / GiBYTES_TO_BYTES

    # Fix third dim (direction) to all
    free_dims_mask = np.array([True, True, False])

    ratio = chunksize / total_size
    if ratio >= 1:
        logger.debug(
            f"Pointing chunsize: {chunksize=} GiB is enough to fully hold {total_size=} GiB (for {xds.sizes=}) in memory in one chunk"
        )
        dim_chunksizes = dim_sizes
    else:
        # balanced
        dim_chunksizes = np.array(dim_sizes, dtype="int")
        factor = ratio ** (1 / np.sum(free_dims_mask))
        dim_chunksizes[free_dims_mask] = np.maximum(
            dim_chunksizes[free_dims_mask] * factor, 1
        )
        used = np.prod(dim_chunksizes) * sizeof_pointing / GiBYTES_TO_BYTES

        logger.debug(
            f"Auto-calculating pointing chunk sizes. First order approximation: {dim_chunksizes=}, used total: {used=} GiB (with {chunksize=} GiB"
        )

        indices = np.argsort(dim_chunksizes[free_dims_mask])
        # refine dim_chunksizes
        for idx in indices:
            left = chunksize - used
            other_dims_mask = np.ones(free_dims_mask.shape, dtype=bool)
            other_dims_mask[idx] = False
            delta = np.divide(
                left,
                np.prod(dim_chunksizes[other_dims_mask])
                * sizeof_pointing
                / GiBYTES_TO_BYTES,
            )
            int_delta = np.floor(delta)
            if abs(int_delta) > 0 and int_delta + dim_chunksizes[idx] > 0:
                dim_chunksizes[idx] += int_delta

            used = np.prod(dim_chunksizes) * sizeof_pointing / GiBYTES_TO_BYTES

    dim_chunksizes_int = [int(v) for v in dim_chunksizes]
    result = dict(zip(chunked_dim_names, dim_chunksizes_int))

    if ratio < 1:
        logger.debug(
            f"Auto-calculated pointing chunk sizes with {chunksize=}, {total_size=} GiB (for {xds.sizes=}): {result=} which uses {used} GiB."
        )

    return result


def find_baseline_or_antenna_var(xds: xr.Dataset) -> str:
    if "baseline_id" in xds.coords:
        baseline_or_antenna_id = "baseline_id"
    elif "antenna_id" in xds.coords:
        baseline_or_antenna_id = "antenna_id"

    return baseline_or_antenna_id


def itemsize_vis_spec(xds: xr.Dataset) -> int:
    """
    Size in bytes of one visibility (or spectrum) value.
    """
    names = ["SPECTRUM", "VISIBILITY"]
    itemsize = 8
    for var in names:
        if var in xds.data_vars:
            var_name = var
            itemsize = np.dtype(xds.data_vars[var_name].dtype).itemsize
            break

    return itemsize


def itemsize_pointing_spec(xds: xr.Dataset) -> int:
    """
    Size in bytes of one pointing (or spectrum) value.
    """
    pnames = ["BEAM_POINTING"]
    itemsize = 8
    for var in pnames:
        if var in xds.data_vars:
            var_name = var
            itemsize = np.dtype(xds.data_vars[var_name].dtype).itemsize
            break

    return itemsize


def calc_used_gb(chunksizes: dict, baseline_or_antenna_id: str, sizeof_vis: int):
    return (
        chunksizes["time"]
        * chunksizes[baseline_or_antenna_id]
        * chunksizes["frequency"]
        * chunksizes["polarization"]
        * sizeof_vis
        / GiBYTES_TO_BYTES
    )


def check_if_consistent(col, col_name):
    """_summary_

    Parameters
    ----------
    col : _type_
        _description_
    col_name : _type_
        _description_

    Returns
    -------
    _type_
        _description_
    """

    col_unique = unique_1d(col)
    assert len(col_unique) == 1, col_name + " is not consistent."
    return col_unique[0]


# TODO: if the didxs are not used in read_col_conversion, remove didxs from here (and convert_and_write_partition)
def calc_indx_for_row_split(tb_tool, taql_where):
    baselines = get_baselines(tb_tool)
    col_names = tb_tool.colnames()
    cshapes = [
        np.array(tb_tool.getcell(col, 0)).shape
        for col in col_names
        if tb_tool.iscelldefined(col, 0)
    ]

    freq_cnt, pol_cnt = [(cc[0], cc[1]) for cc in cshapes if len(cc) == 2][0]
    utimes, tol = get_utimes_tol(tb_tool, taql_where)

    tidxs = np.searchsorted(utimes, tb_tool.getcol("TIME"))

    ts_ant1, ts_ant2 = (
        tb_tool.getcol("ANTENNA1"),
        tb_tool.getcol("ANTENNA2"),
    )

    ts_bases = np.column_stack((ts_ant1, ts_ant2))
    bidxs = get_baseline_indices(baselines, ts_bases)

    # some antenna 2"s will be out of bounds for this chunk, store rows that are in bounds

    didxs = np.where((bidxs >= 0) & (bidxs < len(baselines)))[0]

    baseline_ant1_id = baselines[:, 0]
    baseline_ant2_id = baselines[:, 1]

    return (
        tidxs,
        bidxs,
        didxs,
        baseline_ant1_id,
        baseline_ant2_id,
        convert_casacore_time(utimes, False),
    )


def create_coordinates(
    xds, in_file, ddi, utime, interval, baseline_ant1_id, baseline_ant2_id
):
    coords = {
        "time": utime,
        "baseline_antenna1_id": ("baseline_id", baseline_ant1_id),
        "baseline_antenna2_id": ("baseline_id", baseline_ant2_id),
        "uvw_label": ["u", "v", "w"],
        "baseline_id": np.arange(len(baseline_ant1_id)),
    }

    ddi_xds = read_generic_table(in_file, "DATA_DESCRIPTION").sel(row=ddi)
    pol_setup_id = ddi_xds.polarization_id.values
    spectral_window_id = ddi_xds.spectral_window_id.values

    spectral_window_xds = read_generic_table(
        in_file,
        "SPECTRAL_WINDOW",
        rename_ids=subt_rename_ids["SPECTRAL_WINDOW"],
    ).sel(spectral_window_id=spectral_window_id)
    coords["frequency"] = spectral_window_xds["chan_freq"].data[
        ~(np.isnan(spectral_window_xds["chan_freq"].data))
    ]

    pol_xds = read_generic_table(
        in_file,
        "POLARIZATION",
        rename_ids=subt_rename_ids["POLARIZATION"],
    )
    num_corr = int(pol_xds["num_corr"][pol_setup_id].values)
    coords["polarization"] = np.vectorize(stokes_types.get)(
        pol_xds["corr_type"][pol_setup_id, :num_corr].values
    )

    xds = xds.assign_coords(coords)

    ###### Create Frequency Coordinate ######
    freq_column_description = spectral_window_xds.attrs["other"]["msv2"]["ctds_attrs"][
        "column_descriptions"
    ]

    msv4_measure = column_description_casacore_to_msv4_measure(
        freq_column_description["CHAN_FREQ"], ref_code=spectral_window_xds["meas_freq_ref"].data
    )
    xds.frequency.attrs.update(msv4_measure)

    xds.frequency.attrs["spectral_window_name"] = str(spectral_window_xds.name.values)
    msv4_measure = column_description_casacore_to_msv4_measure(
        freq_column_description["REF_FREQUENCY"], ref_code=spectral_window_xds["meas_freq_ref"].data
    )
    xds.frequency.attrs["reference_frequency"] = {
        "dims": "",
        "data": float(spectral_window_xds.ref_frequency.values),
        "attrs": msv4_measure,
    }
    xds.frequency.attrs["spectral_window_id"] = spectral_window_id

    # xds.frequency.attrs["effective_channel_width"] = "EFFECTIVE_CHANNEL_WIDTH"
    # Add if doppler table is present
    # xds.frequency.attrs["doppler_velocity"] =
    # xds.frequency.attrs["doppler_type"] =

    unique_chan_width = unique_1d(
        spectral_window_xds.chan_width.data[np.logical_not(np.isnan(spectral_window_xds.chan_width.data))]
    )
    # assert len(unique_chan_width) == 1, "Channel width varies for spectral_window."
    # xds.frequency.attrs["channel_width"] = spectral_window_xds.chan_width.data[
    #    ~(np.isnan(spectral_window_xds.chan_width.data))
    # ]  # unique_chan_width[0]
    msv4_measure = column_description_casacore_to_msv4_measure(
        freq_column_description["CHAN_WIDTH"], ref_code=spectral_window_xds["meas_freq_ref"].data
    )
    if not msv4_measure:
        msv4_measure["type"] = "quantity"
        msv4_measure["units"] = ["Hz"]
    xds.frequency.attrs["channel_width"] = {
        "dims": "",
        "data": np.abs(unique_chan_width[0]),
        "attrs": msv4_measure,
    }

    ###### Create Time Coordinate ######
    main_table_attrs = extract_table_attributes(in_file)
    main_column_descriptions = main_table_attrs["column_descriptions"]
    msv4_measure = column_description_casacore_to_msv4_measure(
        main_column_descriptions["TIME"]
    )
    xds.time.attrs.update(msv4_measure)

    msv4_measure = column_description_casacore_to_msv4_measure(
        main_column_descriptions["INTERVAL"]
    )
    if not msv4_measure:
        msv4_measure["type"] = "quantity"
        msv4_measure["units"] = ["s"]
    xds.time.attrs["integration_time"] = {
        "dims": "",
        "data": interval,
        "attrs": msv4_measure,
    }
    xds.time.attrs["effective_integration_time"] = "EFFECTIVE_INTEGRATION_TIME"
    return xds


def find_min_max_times_taql(tb_tool, taql_where: str):
    """
    Find the min/max times in an MSv4, for constraining pointing.

    Parameters
    ----------
    tb_tool : tables.table
        table (query) opened with an MSv4 query

    taql_where : str
        TaQL where for this MSv4

    Returns
    -------
    str
        TaQL string with the min/max time where constraint
    """
    utimes, tol = get_utimes_tol(tb_tool, taql_where)
    time_min = utimes.min() - tol
    time_max = utimes.max() + tol
    taql = f"where TIME >= {time_min} AND TIME <= {time_max}"
    return taql


def create_data_variables(
    in_file, xds, tb_tool, time_baseline_shape, tidxs, bidxs, didxs
):
    # Create Data Variables
    col_names = tb_tool.colnames()

    main_table_attrs = extract_table_attributes(in_file)
    main_column_descriptions = main_table_attrs["column_descriptions"]
    for col in col_names:
        if col in col_to_data_variable_names:
            if (col == "WEIGHT") and ("WEIGHT_SPECTRUM" in col_names):
                continue
            try:
                start = time.time()
                if col == "WEIGHT":
                    xds[col_to_data_variable_names[col]] = xr.DataArray(
                        np.tile(
                            read_col_conversion(
                                tb_tool,
                                col,
                                time_baseline_shape,
                                tidxs,
                                bidxs,
                            )[:, :, None, :],
                            (1, 1, xds.sizes["frequency"], 1),
                        ),
                        dims=col_dims[col],
                    )

                else:
                    xds[col_to_data_variable_names[col]] = xr.DataArray(
                        read_col_conversion(
                            tb_tool,
                            col,
                            time_baseline_shape,
                            tidxs,
                            bidxs,
                        ),
                        dims=col_dims[col],
                    )
                    logger.debug(
                        "Time to read column "
                        + str(col)
                        + " : "
                        + str(time.time() - start)
                    )
            except:
                # logger.debug("Could not load column",col)
                continue

            xds[col_to_data_variable_names[col]].attrs.update(
                create_attribute_metadata(col, main_column_descriptions)
            )


def convert_and_write_partition(
    in_file: str,
    out_file: str,
    intent: str,
    ms_v4_id: int,
    ddi: int = 0,
    state_ids=None,
    field_id: int = None,
<<<<<<< HEAD
    ignore_msv2_cols: Union[list, None] = None,
    main_chunksize: Union[Dict, None] = None,
    do_pointing: bool = False,
    pointing_chunksize: Union[Dict, str, None] = None,
=======
    main_chunksize: Union[Dict, float, None] = None,
    with_pointing: bool = True,
    pointing_chunksize: Union[Dict, float, None] = None,
    pointing_interpolate: bool = False,
>>>>>>> 742d51fb
    compressor: numcodecs.abc.Codec = numcodecs.Zstd(level=2),
    storage_backend="zarr",
    overwrite: bool = False,
):
    """_summary_

    Parameters
    ----------
    in_file : str
        _description_
    out_file : str
        _description_
    intent : str
        _description_
    ddi : int, optional
        _description_, by default 0
    state_ids : _type_, optional
        _description_, by default None
    field_id : int, optional
        _description_, by default None
    main_chunksize : Union[Dict, float, None], optional
        _description_, by default None
    with_pointing: bool, optional
        _description_, by default True
    pointing_chunksize : Union[Dict, float, None], optional
        _description_, by default None
    pointing_interpolate : bool, optional
        _description_, by default None
    compressor : numcodecs.abc.Codec, optional
        _description_, by default numcodecs.Zstd(level=2)
    storage_backend : str, optional
        _description_, by default "zarr"
    overwrite : bool, optional
        _description_, by default False

    Returns
    -------
    _type_
        _description_
    """

    taql_where = create_taql_query(
        state_ids, field_id, ddi
    )

    start = time.time()
    with open_table_ro(in_file) as mtable:
        taql_main = f"select * from $mtable {taql_where}"
        with open_query(mtable, taql_main) as tb_tool:
            if tb_tool.nrows() == 0:
                tb_tool.close()
                mtable.close()
                return xr.Dataset(), {}, {}

            logger.debug("Starting a real convert_and_write_partition")
            (
                tidxs,
                bidxs,
                didxs,
                baseline_ant1_id,
                baseline_ant2_id,
                utime,
            ) = calc_indx_for_row_split(tb_tool, taql_where)
            time_baseline_shape = (len(utime), len(baseline_ant1_id))
            logger.debug("Calc indx for row split " + str(time.time() - start))

            start = time.time()
            xds = xr.Dataset()
            # interval = check_if_consistent(tb_tool.getcol("INTERVAL"), "INTERVAL")
            interval = tb_tool.getcol("INTERVAL")

            interval_unique = unique_1d(interval)
            if len(interval_unique) > 1:
                print(
                    "Integration time (interval) not consitent in partition, using median."
                )
                interval = np.median(interval)
            else:
                interval = interval_unique[0]

            xds = create_coordinates(
                xds, in_file, ddi, utime, interval, baseline_ant1_id, baseline_ant2_id
            )
            logger.debug("Time create coordinates " + str(time.time() - start))

            start = time.time()
            create_data_variables(
                in_file, xds, tb_tool, time_baseline_shape, tidxs, bidxs, didxs
            )
            logger.debug("Time create data variables " + str(time.time() - start))

            # Create field_info
            start = time.time()
            field_id = check_if_consistent(tb_tool.getcol("FIELD_ID"), "FIELD_ID")
            logger.debug("Time field info " + str(time.time() - start))

            # Create ant_xds
            start = time.time()
            ant_xds = create_ant_xds(in_file)
            logger.debug("Time ant xds  " + str(time.time() - start))

            # Create weather_xds
            start = time.time()
            weather_xds = create_weather_xds(in_file)
            logger.debug("Time weather " + str(time.time() - start))

<<<<<<< HEAD
            start = time.time()
            if do_pointing:
                pointing_xds = create_pointing_xds(in_file)
            logger.debug("Time pointing " + str(time.time() - start))
=======
            if with_pointing:
                start = time.time()
                taql_pointing = find_min_max_times_taql(tb_tool, taql_where)
                if pointing_interpolate:
                    pointing_interp_time = xds.time
                else:
                    pointing_interp_time = None
                pointing_xds = create_pointing_xds(
                    in_file, taql_pointing, pointing_interp_time
                )
                pointing_chunksize = parse_chunksize(
                    pointing_chunksize, "pointing", pointing_xds
                )
                add_encoding(
                    pointing_xds, compressor=compressor, chunks=pointing_chunksize
                )
                logger.debug(
                    "Time pointing (with add compressor and chunking) "
                    + str(time.time() - start)
                )
>>>>>>> 742d51fb

            start = time.time()

            xds.attrs["intent"] = intent
            xds.attrs["ddi"] = ddi

            # Time and frequency should always be increasing
            if len(xds.frequency) > 1 and xds.frequency[1] - xds.frequency[0] < 0:
                xds = xds.sel(frequency=slice(None, None, -1))

            if len(xds.time) > 1 and xds.time[1] - xds.time[0] < 0:
                xds = xds.sel(time=slice(None, None, -1))

            # Add data_groups and field_info
            xds.attrs["data_groups"] = {}
            if "VISIBILITY" in xds:
                xds.attrs["data_groups"]["base"] = {
                    "visibility": "VISIBILITY",
                    "flag": "FLAG",
                    "weight": "WEIGHT",
                    "uvw": "UVW",
                }

            if "VISIBILITY_CORRECTED" in xds:
                xds.attrs["data_groups"]["corrected"] = {
                    "visibility": "VISIBILITY_CORRECTED",
                    "flag": "FLAG",
                    "weight": "WEIGHT",
                    "uvw": "UVW",
                }
                

            if "SPECTRUM" in xds:
                xds.attrs["data_groups"]["base"] = {
                    "spectrum": "SPECTRUM",
                    "flag": "FLAG",
                    "weight": "WEIGHT",
                    "uvw": "UVW",
                }


            if "SPECTRUM_CORRECTED" in xds:
                xds.attrs["data_groups"]["corrected"] = {
                    "spectrum": "SPECTRUM_CORRECTED",
                    "flag": "FLAG",
                    "weight": "WEIGHT",
                    "uvw": "UVW",
                }

            #Create field_and_source_xds (combines field, source and ephemeris data into one super dataset)
            field_and_source_xds = create_field_and_source_xds(in_file, field_id, xds.frequency.attrs["spectral_window_id"])
            # Fix UVW frame
            # From CASA fixvis docs: clean and the im tool ignore the reference frame claimed by the UVW column (it is often mislabelled as ITRF when it is really FK5 (J2000)) and instead assume the (u, v, w)s are in the same frame as the phase tracking center. calcuvw does not yet force the UVW column and field centers to use the same reference frame! Blank = use the phase tracking frame of vis.
            #print('##################',field_and_source_xds)
            if 'FIELD_PHASE_CENTER' in field_and_source_xds:
                xds.UVW.attrs["frame"] = field_and_source_xds['FIELD_PHASE_CENTER'].attrs["frame"]
            else:
                xds.UVW.attrs["frame"] = field_and_source_xds['FIELD_PHASE_CENTER_OFFSET'].attrs["frame"]
            
            if overwrite:
                mode = "w"
            else:
                mode = "w-"

            main_chunksize = parse_chunksize(main_chunksize, "main", xds)
            add_encoding(xds, compressor=compressor, chunks=main_chunksize)
            logger.debug("Time add compressor and chunk " + str(time.time() - start))
            
            file_name = os.path.join(out_file,out_file.replace(".vis.zarr", "").replace(".zarr","").split("/")[-1] + "_" + str(ms_v4_id))
  
            start = time.time()
            if storage_backend == "zarr":
<<<<<<< HEAD
                xds.to_zarr(store=os.path.join(file_name,"MAIN"), mode=mode)
                ant_xds.to_zarr(store=os.path.join(file_name, "ANTENNA"), mode=mode)
                field_and_source_xds.to_zarr(store=os.path.join(file_name, "FIELD_AND_SOURCE_BASE"), mode=mode)
                
                if do_pointing:
                    pointing_xds.to_zarr(store=os.path.join(file_name, "POINTING"), mode=mode)
=======
                xds.to_zarr(store=file_name + "/MAIN", mode=mode)
                ant_xds.to_zarr(store=file_name + "/ANTENNA", mode=mode)
                if with_pointing:
                    pointing_xds.to_zarr(store=file_name + "/POINTING", mode=mode)
>>>>>>> 742d51fb
                if weather_xds:
                    weather_xds.to_zarr(store=os.path.join(file_name, "WEATHER"), mode=mode)

            elif storage_backend == "netcdf":
                # xds.to_netcdf(path=file_name+"/MAIN", mode=mode) #Does not work
                raise
            logger.debug("Write data  " + str(time.time() - start))

    # logger.info("Saved ms_v4 " + file_name + " in " + str(time.time() - start_with) + "s")
    
    
def extract_ephemeris_info(xds, path, table_name):

    #The JPL-Horizons ephemris table implmenation in CASA does not follow the standard way of defining measures. Consequently a lot of hardcoding is needed to extract the information.
    # https://casadocs.readthedocs.io/en/latest/notebooks/external-data.html
    
    ephemeris_xds = read_generic_table(
                            path,
                            table_name,
                        )
    
    assert len(ephemeris_xds.ephemeris_id) == 1, 'Non standard ephemeris table.'
    ephemeris_xds = ephemeris_xds.isel(ephemeris_id=0)

    ephemeris_meta = ephemeris_xds.attrs["other"]["msv2"]["ctds_attrs"]
    ephemris_column_description = ephemeris_xds.attrs["other"]["msv2"]["ctds_attrs"][
        "column_descriptions"
    ]

    assert ephemeris_meta['obsloc'] == 'GEOCENTRIC', 'Only geocentric ephemeris are supported.'
    sky_coord_frame = ephemeris_meta['posrefsys'].replace("ICRF/","")
    
    xds['SOURCE_POSITION'] = xr.DataArray(np.column_stack((ephemeris_xds['ra'].data, ephemeris_xds['dec'].data, ephemeris_xds['rho'].data)), dims=['time','sky_pos_label'])
    sky_coord_units = [ephemris_column_description["RA"]['keywords']['UNIT'],ephemris_column_description["DEC"]['keywords']['UNIT'],ephemris_column_description["Rho"]['keywords']['UNIT']]
    xds['SOURCE_POSITION'].attrs.update({'type':'sky_coord', 'frame':sky_coord_frame, 'unit':sky_coord_units})
    
    ####
    # xds['SOURCE_DIRECTION'] = xr.DataArray(np.column_stack((ephemeris_xds['ra'].data, ephemeris_xds['dec'].data)), dims=['time','direction_label'])
    # sky_coord_units = [ephemris_column_description["RA"]['keywords']['UNIT'],ephemris_column_description["DEC"]['keywords']['UNIT']]
    # xds['SOURCE_DIRECTION'].attrs.update({'type':'sky_coord', 'frame':sky_coord_frame, 'unit':sky_coord_units})
    
    # xds['SOURCE_DISTANCE'] = xr.DataArray(ephemeris_xds['rho'].data, dims=['time'])
    # distance_units = [ephemris_column_description["Rho"]['keywords']['UNIT']]
    # xds['SOURCE_DISTANCE'].attrs.update({'type':'quantity', 'unit':distance_units})
    # #######
    
    
    xds['SOURCE_RADIAL_VELOCITY'] = xr.DataArray(ephemeris_xds['radvel'].data, dims=['time'])
    xds['SOURCE_RADIAL_VELOCITY'].attrs.update({'type':'quantity','unit':[ephemris_column_description["RadVel"]['keywords']['UNIT']]})
    
    observation_position = [ephemeris_meta["GeoLong"],ephemeris_meta["GeoLat"],ephemeris_meta["GeoDist"]]
    xds['OBSERVATION_POSITION'] = xr.DataArray(observation_position, dims=['spherical_pos_label'])
    xds['OBSERVATION_POSITION'].attrs.update({'type':'earth_location', 'units':['deg','deg','m'], 'data': observation_position, 'ellipsoid':'WGS84','coordinate_system':ephemeris_meta['obsloc'].lower()}) #I think the units are ['deg','deg','m'] and 'WGS84'.
    

    xds = xds.assign_coords({'spherical_pos_label' : ['lon','lat','dist'],'time':ephemeris_xds['time'].data, 'sky_pos_label':['ra','dec','dist']})
    xds['time'].attrs.update({'type':'time', 'units':ephemris_column_description["MJD"]['keywords']['UNIT'], 'scale':'utc', 'format':'mjd'}) #I think the time scale is always utc and the format is mjd.
    
    return xds

#    The ephemeris_xds is  <xarray.Dataset> Size: 2kB
# Dimensions:           (ephemeris_row_id: 33)
# Coordinates:
#   * ephemeris_row_id  (ephemeris_row_id) int64 264B 0 1 2 3 4 ... 28 29 30 31 32
#     ephemeris_id      uint32 4B 0
# Data variables:
#     time              (ephemeris_row_id) float64 264B 5.988e+04 ... 5.988e+04
#     ra                (ephemeris_row_id) float64 264B 209.7 209.7 ... 210.0
#     dec               (ephemeris_row_id) float64 264B -12.06 -12.07 ... -12.17
#     rho               (ephemeris_row_id) float64 264B 0.9944 0.9944 ... 0.9943
#     radvel            (ephemeris_row_id) float64 264B -0.0002714 ... -0.0002727

#     disklong          (ephemeris_row_id) float64 264B 0.0 0.0 0.0 ... 0.0 0.0
#     disklat           (ephemeris_row_id) float64 264B 0.0 0.0 0.0 ... 0.0 0.0
# Attributes:
#     other:    {'msv2': {'ctds_attrs': {'VS_CREATE': '2024/05/17/14:41', 'VS_D...
    
#     print('The ephemeris_xds is ',ephemeris_xds)

    
#     print('*********************')
#     source_xds = read_generic_table(
#         in_file,
#         "SOURCE",
#     )
#     print(source_xds)


def extract_source_info(xds, path, is_ephemeris, source_id, spectral_window_id):
    source_xds = read_generic_table(
                            path,
                            'SOURCE',
                        ).isel(source_id=source_id,spectral_window_id=spectral_window_id)
    
    assert len(source_xds.time) == 1, 'Can only process source table with a single time entry for a source_id and spectral_window_id.'
    source_xds = source_xds.isel(time=0)

    print('*********',source_xds)
    
    xds.attrs['source_name'] = source_xds['name'].data
    xds.attrs['code'] = source_xds['code'].data
    
    if not is_ephemeris:
        source_column_description = source_xds.attrs["other"]["msv2"]["ctds_attrs"]["column_descriptions"]
        msv4_measure = column_description_casacore_to_msv4_measure(source_column_description["DIRECTION"])
        xds['SOURCE_DIRECTION'] = xr.DataArray(source_xds['direction'].data,dims=['sky_dir_label'])
        xds['SOURCE_DIRECTION'].attrs.update(msv4_measure)
        
        msv4_measure = column_description_casacore_to_msv4_measure(source_column_description["PROPER_MOTION"])
        xds['SOURCE_PROPER_MOTION'] = xr.DataArray(source_xds['proper_motion'].data,dims=['sky_dir_label'])
        xds['SOURCE_PROPER_MOTION'].attrs.update(msv4_measure)
        
    optional_data_variables = {'rest_frequency':'LINE_REST_FREQUENCY','sysvel':'LINE_SYSTEMIC_VELOCITY'}
    found_line_info = False
    
    for generic_name, msv4_name in optional_data_variables.items():
        if generic_name in source_xds:
            msv4_measure = column_description_casacore_to_msv4_measure(source_column_description[generic_name])
            xds[msv4_name] = xr.DataArray(source_xds[generic_name].data)
            xds[msv4_name].attrs.update(msv4_measure)
            found_line_info = True
            
    # if 
    #     coords ={''}
        

    #Need to add doppler info if present. Add check.

    
    return xds
    
    
#     Dimensions:             (dim_1: 2)
# Coordinates:
#     source_id           int64 8B 0
#     time                float64 8B 7.198e+09
#     spectral_window_id  int64 8B 2
# Dimensions without coordinates: dim_1
# Data variables:
#     direction           (dim_1) float64 16B -2.623 -0.2109
#     proper_motion       (dim_1) float64 16B 0.0 0.0
#     calibration_group   int64 8B 0
#     code                <U4 16B 'none'
#     interval            float64 8B 4.05e+09
#     name                <U10 40B 'Sun_10'
#     num_lines           int64 8B 1
# Attributes:
#     other:    {'msv2': {'ctds_attrs': {'column_descriptions': {'DIRECTION': {...






def create_field_and_source_xds(in_file, field_id, spectral_window_id):

    field_and_source_xds = xr.Dataset()
    field_directions, field_info = create_field_info(in_file, field_id)
    
    # import pprint
    # Prints the nicely formatted dictionary
    # pprint.pprint(field_info)

    source_id = field_info["source_id"]
    ephemeris_id = field_info["ephemeris_id"]
    
    
    #Look for attached ephemeris tables (this is a non-standard thing CASA importasdm does).
    import os
    files = os.listdir(os.path.join(in_file,'FIELD'))
    ephemeris_table_name_start = 'EPHEM' + str(ephemeris_id)
 
    ephemeris_name_table_index = [i for i in range(len(files)) if ephemeris_table_name_start in files[i]]
    coords = {}
    coords['sky_dir_label'] = ['ra','dec'] 
    
    if len(ephemeris_name_table_index) > 0: #Are there any ephemeris tables. 
        is_ephemeris = True
        assert len(ephemeris_name_table_index) == 1, "More than one ephemeris table which starts with " + ephemeris_table_name_start
        e_index = ephemeris_name_table_index[0]
        
        ephemeris_path = os.path.join(in_file, 'FIELD')
        ephemeris_table_name = files[e_index]
        coords['spherical_pos_label'] = ['long','lat','dist']
        field_and_source_xds = extract_ephemeris_info(field_and_source_xds, ephemeris_path, ephemeris_table_name)

        field_and_source_xds['FIELD_PHASE_CENTER_OFFSET'] = field_directions['phase_direction']
        field_and_source_xds['FIELD_PHASE_CENTER_OFFSET'].attrs['type'] = 'sky_coord_offset'
        
        field_and_source_xds['FIELD_DELAY_CENTER_OFFSET'] = field_directions["delay_direction"]
        field_and_source_xds['FIELD_DELAY_CENTER_OFFSET'].attrs['type'] = 'sky_coord_offset'
        
        field_and_source_xds['FIELD_REFERENCE_CENTER_OFFSET'] = field_directions["reference_direction"]
        field_and_source_xds['FIELD_REFERENCE_CENTER_OFFSET'].attrs['type'] = 'sky_coord_offset'
        
        field_and_source_xds.attrs['field_and_source_xds_type'] = 'ephemeris'
    else: #No ephemeris tables.
        is_ephemeris = False
        field_and_source_xds['FIELD_PHASE_CENTER'] = field_directions['phase_direction']
        field_and_source_xds['FIELD_DELAY_CENTER'] = field_directions["delay_direction"]
        field_and_source_xds['FIELD_REFERENCE_CENTER'] = field_directions["reference_direction"]
        field_and_source_xds.attrs['field_and_source_xds_type'] = 'standard'
        
    field_and_source_xds = extract_source_info(field_and_source_xds, in_file, is_ephemeris, source_id, spectral_window_id)
        
    del field_info['ephemeris_id']
    field_and_source_xds = field_and_source_xds.assign_coords(coords)
    field_and_source_xds.attrs={**field_and_source_xds.attrs, **field_info}

    return field_and_source_xds
   
   
   
   
   
   
   
   
   
   
   
   
   
   
   

    
    <|MERGE_RESOLUTION|>--- conflicted
+++ resolved
@@ -605,17 +605,10 @@
     ddi: int = 0,
     state_ids=None,
     field_id: int = None,
-<<<<<<< HEAD
-    ignore_msv2_cols: Union[list, None] = None,
-    main_chunksize: Union[Dict, None] = None,
-    do_pointing: bool = False,
-    pointing_chunksize: Union[Dict, str, None] = None,
-=======
     main_chunksize: Union[Dict, float, None] = None,
     with_pointing: bool = True,
     pointing_chunksize: Union[Dict, float, None] = None,
     pointing_interpolate: bool = False,
->>>>>>> 742d51fb
     compressor: numcodecs.abc.Codec = numcodecs.Zstd(level=2),
     storage_backend="zarr",
     overwrite: bool = False,
@@ -722,12 +715,6 @@
             weather_xds = create_weather_xds(in_file)
             logger.debug("Time weather " + str(time.time() - start))
 
-<<<<<<< HEAD
-            start = time.time()
-            if do_pointing:
-                pointing_xds = create_pointing_xds(in_file)
-            logger.debug("Time pointing " + str(time.time() - start))
-=======
             if with_pointing:
                 start = time.time()
                 taql_pointing = find_min_max_times_taql(tb_tool, taql_where)
@@ -748,7 +735,6 @@
                     "Time pointing (with add compressor and chunking) "
                     + str(time.time() - start)
                 )
->>>>>>> 742d51fb
 
             start = time.time()
 
@@ -821,19 +807,13 @@
   
             start = time.time()
             if storage_backend == "zarr":
-<<<<<<< HEAD
                 xds.to_zarr(store=os.path.join(file_name,"MAIN"), mode=mode)
                 ant_xds.to_zarr(store=os.path.join(file_name, "ANTENNA"), mode=mode)
                 field_and_source_xds.to_zarr(store=os.path.join(file_name, "FIELD_AND_SOURCE_BASE"), mode=mode)
                 
-                if do_pointing:
-                    pointing_xds.to_zarr(store=os.path.join(file_name, "POINTING"), mode=mode)
-=======
-                xds.to_zarr(store=file_name + "/MAIN", mode=mode)
-                ant_xds.to_zarr(store=file_name + "/ANTENNA", mode=mode)
                 if with_pointing:
                     pointing_xds.to_zarr(store=file_name + "/POINTING", mode=mode)
->>>>>>> 742d51fb
+
                 if weather_xds:
                     weather_xds.to_zarr(store=os.path.join(file_name, "WEATHER"), mode=mode)
 
