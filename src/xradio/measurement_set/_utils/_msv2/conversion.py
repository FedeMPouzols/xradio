import datetime
import importlib
import numcodecs
import os
import pathlib
import time
from typing import Dict, Union

import numpy as np
import xarray as xr
import traceback

import toolviper.utils.logger as logger
<<<<<<< HEAD

try:
    from casacore import tables
except ImportError:
    from ...._utils._casacore import casacore_from_casatools as tables
=======
from casacore import tables
>>>>>>> 3ef89efb

from xradio.measurement_set._utils._msv2.msv4_sub_xdss import (
    create_pointing_xds,
    create_system_calibration_xds,
    create_weather_xds,
)
from .msv4_info_dicts import create_info_dicts
from xradio.measurement_set.schema import MSV4_SCHEMA_VERSION
from xradio.measurement_set._utils._msv2.create_antenna_xds import (
    create_antenna_xds,
    create_gain_curve_xds,
    create_phase_calibration_xds,
)
from xradio.measurement_set._utils._msv2.create_field_and_source_xds import (
    create_field_and_source_xds,
)
from xradio._utils.schema import column_description_casacore_to_msv4_measure
from .msv2_to_msv4_meta import (
    create_attribute_metadata,
    col_to_data_variable_names,
    col_dims,
)

from .._zarr.encoding import add_encoding
from .subtables import subt_rename_ids
from ._tables.table_query import open_table_ro, open_query, TableManager
from ._tables.read import (
    convert_casacore_time,
    extract_table_attributes,
    read_col_conversion_numpy,
    read_col_conversion_dask,
    load_generic_table,
)
from ._tables.read_main_table import get_baselines, get_baseline_indices, get_utimes_tol
from .._utils.stokes_types import stokes_types
from xradio._utils.list_and_array import check_if_consistent, unique_1d, to_list


def parse_chunksize(
    chunksize: Union[Dict, float, None], xds_type: str, xds: xr.Dataset
) -> Dict[str, int]:
    """
    Parameters
    ----------
    chunksize : Union[Dict, float, None]
        Desired maximum size of the chunks, either as a dict of per-dimension sizes or as
        an amount of memory
    xds_type : str
        whether to use chunking logic for main or pointing datasets
    xds : xr.Dataset
        dataset to calculate best chunking

    Returns
    -------
    Dict[str, int]
        dictionary of chunk sizes (as dim->size)
    """
    if isinstance(chunksize, dict):
        check_chunksize(chunksize, xds_type)
    elif isinstance(chunksize, float):
        chunksize = mem_chunksize_to_dict(chunksize, xds_type, xds)
    elif chunksize is not None:
        raise ValueError(
            f"Chunk size expected as a dict or a float, got: "
            f" {chunksize} (of type {type(chunksize)}"
        )

    return chunksize


def check_chunksize(chunksize: dict, xds_type: str) -> None:
    """
    Rudimentary check of the chunksize parameters to catch obvious errors early before
    more work is done.
    """
    # perphaps start using some TypeDict or/and validator like pydantic?
    if xds_type == "main":
        allowed_dims = [
            "time",
            "baseline_id",
            "antenna_name",
            "frequency",
            "polarization",
        ]
    elif xds_type == "pointing":
        allowed_dims = ["time", "antenna"]

    msg = ""
    for dim in chunksize.keys():
        if dim not in allowed_dims:
            msg += f"dimension {dim} not allowed in {xds_type} dataset:\n"
    if msg:
        raise ValueError(f"Wrong keys found in chunksize: {msg}")


def mem_chunksize_to_dict(
    chunksize: float, xds_type: str, xds: xr.Dataset
) -> Dict[str, int]:
    """
    Given a desired 'chunksize' as amount of memory in GB, calculate best chunk sizes
    for every dimension of an xds.

    Parameters
    ----------
    chunksize : float
        Desired maximum size of the chunks
    xds_type : str
        whether to use chunking logic for main or pointing datasets
    xds : xr.Dataset
        dataset to auto-calculate chunking of its dimensions

    Returns
    -------
    Dict[str, int]
        dictionary of chunk sizes (as dim->size)
    """

    if xds_type == "pointing":
        sizes = mem_chunksize_to_dict_pointing(chunksize, xds)
    elif xds_type == "main":
        sizes = mem_chunksize_to_dict_main(chunksize, xds)
    else:
        raise RuntimeError(f"Unexpected type: {xds_type=}")

    return sizes


GiBYTES_TO_BYTES = 1024 * 1024 * 1024


def mem_chunksize_to_dict_main(chunksize: float, xds: xr.Dataset) -> Dict[str, int]:
    """
    Checks the assumption that all polarizations can be held in memory, at least for one
    data point (one time, one freq, one channel).

    It presently relies on the logic of mem_chunksize_to_dict_main_balanced() to find a
    balanced list of dimension sizes for the chunks

    Assumes these relevant dims: (time, antenna_name/baseline_id, frequency,
    polarization).
    """

    sizeof_vis = itemsize_spec(xds)
    size_all_pols = sizeof_vis * xds.sizes["polarization"]
    if size_all_pols / GiBYTES_TO_BYTES > chunksize:
        raise RuntimeError(
            "Cannot calculate chunk sizes when memory bound ({chunksize}) does not even allow all polarizations in one chunk"
        )

    baseline_or_antenna_name = find_baseline_or_antenna_var(xds)
    total_size = calc_used_gb(xds.sizes, baseline_or_antenna_name, sizeof_vis)

    ratio = chunksize / total_size
    chunked_dims = ["time", baseline_or_antenna_name, "frequency", "polarization"]
    if ratio >= 1:
        result = {dim: xds.sizes[dim] for dim in chunked_dims}
        logger.debug(
            f"{chunksize=} GiB is enough to fully hold {total_size=} GiB (for {xds.sizes=}) in memory in one chunk"
        )
    else:
        xds_dim_sizes = {k: xds.sizes[k] for k in chunked_dims}
        result = mem_chunksize_to_dict_main_balanced(
            chunksize, xds_dim_sizes, baseline_or_antenna_name, sizeof_vis
        )

    return result


def mem_chunksize_to_dict_main_balanced(
    chunksize: float,
    xds_dim_sizes: dict,
    baseline_or_antenna_name: str,
    sizeof_vis: int,
) -> Dict[str, int]:
    """
    Assumes the ratio is <1 and all pols can fit in memory (from
    mem_chunksize_to_dict_main()).

    What is kept balanced is the fraction of the total size of every dimension included in a
    chunk. For example, time: 10, baseline: 100, freq: 1000, if we can afford about 33% in
    one chunk, the chunksize will be ~ time: 3, baseline: 33, freq: 333.
    The polarization axis is excluded from the calculations.
    Because this can leave a leftover (below or above the desired chunksize limit) and
    adjustment is done to get the final memory use below but as close as possible to
    'chunksize'. This adjustment alters the balance.

    Parameters
    ----------
    chunksize : float
        Desired maximum size of the chunks
    xds_dim_sizes : dict
        Dataset dimension sizes as dim_name->size
    sizeof_vis : int
        Size in bytes of a data point (one visibility / spectrum value)

    Returns
    -------
    Dict[str, int]
        dictionary of chunk sizes (as dim->size)
    """

    dim_names = [name for name in xds_dim_sizes.keys()]
    dim_sizes = [size for size in xds_dim_sizes.values()]
    # Fix fourth dim (polarization) to all (not free to auto-calculate)
    free_dims_mask = np.array([True, True, True, False])

    total_size = np.prod(dim_sizes) * sizeof_vis / GiBYTES_TO_BYTES
    ratio = chunksize / total_size

    dim_chunksizes = np.array(dim_sizes, dtype="int64")
    factor = ratio ** (1 / np.sum(free_dims_mask))
    dim_chunksizes[free_dims_mask] = np.maximum(
        dim_chunksizes[free_dims_mask] * factor, 1
    )
    used = np.prod(dim_chunksizes) * sizeof_vis / GiBYTES_TO_BYTES

    logger.debug(
        f"Auto-calculating main chunk sizes. First order approximation {dim_chunksizes=}, used total: {used} GiB (with {chunksize=} GiB)"
    )

    # Iterate through the dims, starting from the dims with lower chunk size
    #  (=bigger impact of a +1)
    # Note the use of np.floor, this iteration can either increase or decrease sizes,
    #  if increasing sizes we want to keep mem use below the upper limit, floor(2.3) = +2
    #  if decreasing sizes we want to take mem use below the upper limit, floor(-2.3) = -3
    indices = np.argsort(dim_chunksizes[free_dims_mask])
    for idx in indices:
        left = chunksize - used
        other_dims_mask = np.ones(free_dims_mask.shape, dtype=bool)
        other_dims_mask[idx] = False
        delta = np.divide(
            left,
            np.prod(dim_chunksizes[other_dims_mask]) * sizeof_vis / GiBYTES_TO_BYTES,
        )
        int_delta = np.floor(delta)
        if abs(int_delta) > 0 and int_delta + dim_chunksizes[idx] > 0:
            dim_chunksizes[idx] += int_delta
        used = np.prod(dim_chunksizes) * sizeof_vis / GiBYTES_TO_BYTES

    chunked_dim_names = ["time", baseline_or_antenna_name, "frequency", "polarization"]
    dim_chunksizes_int = [int(v) for v in dim_chunksizes]
    result = dict(zip(chunked_dim_names, dim_chunksizes_int))

    logger.debug(
        f"Auto-calculated main chunk sizes with {chunksize=}, {total_size=} GiB (for {dim_sizes=}): {result=} which uses {used} GiB."
    )

    return result


def mem_chunksize_to_dict_pointing(chunksize: float, xds: xr.Dataset) -> Dict[str, int]:
    """
    Equivalent to mem_chunksize_to_dict_main adapted to pointing xdss.
    Assumes these relevant dims: (time, antenna, direction).
    """

    if not xds.sizes:
        return {}

    sizeof_pointing = itemsize_pointing_spec(xds)
    chunked_dim_names = [name for name in xds.sizes.keys()]
    dim_sizes = [size for size in xds.sizes.values()]
    total_size = np.prod(dim_sizes) * sizeof_pointing / GiBYTES_TO_BYTES

    # Fix third dim (direction) to all
    free_dims_mask = np.array([True, True, False])

    ratio = chunksize / total_size
    if ratio >= 1:
        logger.debug(
            f"Pointing chunsize: {chunksize=} GiB is enough to fully hold {total_size=} GiB (for {xds.sizes=}) in memory in one chunk"
        )
        dim_chunksizes = dim_sizes
    else:
        # balanced
        dim_chunksizes = np.array(dim_sizes, dtype="int")
        factor = ratio ** (1 / np.sum(free_dims_mask))
        dim_chunksizes[free_dims_mask] = np.maximum(
            dim_chunksizes[free_dims_mask] * factor, 1
        )
        used = np.prod(dim_chunksizes) * sizeof_pointing / GiBYTES_TO_BYTES

        logger.debug(
            f"Auto-calculating pointing chunk sizes. First order approximation: {dim_chunksizes=}, used total: {used=} GiB (with {chunksize=} GiB"
        )

        indices = np.argsort(dim_chunksizes[free_dims_mask])
        # refine dim_chunksizes
        for idx in indices:
            left = chunksize - used
            other_dims_mask = np.ones(free_dims_mask.shape, dtype=bool)
            other_dims_mask[idx] = False
            delta = np.divide(
                left,
                np.prod(dim_chunksizes[other_dims_mask])
                * sizeof_pointing
                / GiBYTES_TO_BYTES,
            )
            int_delta = np.floor(delta)
            if abs(int_delta) > 0 and int_delta + dim_chunksizes[idx] > 0:
                dim_chunksizes[idx] += int_delta

            used = np.prod(dim_chunksizes) * sizeof_pointing / GiBYTES_TO_BYTES

    dim_chunksizes_int = [int(v) for v in dim_chunksizes]
    result = dict(zip(chunked_dim_names, dim_chunksizes_int))

    if ratio < 1:
        logger.debug(
            f"Auto-calculated pointing chunk sizes with {chunksize=}, {total_size=} GiB (for {xds.sizes=}): {result=} which uses {used} GiB."
        )

    return result


def find_baseline_or_antenna_var(xds: xr.Dataset) -> str:
    if "baseline_id" in xds.coords:
        baseline_or_antenna_name = "baseline_id"
    elif "antenna_name" in xds.coords:
        baseline_or_antenna_name = "antenna_name"

    return baseline_or_antenna_name


def itemsize_spec(xds: xr.Dataset) -> int:
    """
    Size in bytes of one visibility (or spectrum) value.
    """
    names = ["SPECTRUM", "VISIBILITY"]
    itemsize = 8
    for var in names:
        if var in xds.data_vars:
            var_name = var
            itemsize = np.dtype(xds.data_vars[var_name].dtype).itemsize
            break

    return itemsize


def itemsize_pointing_spec(xds: xr.Dataset) -> int:
    """
    Size in bytes of one pointing (or spectrum) value.
    """
    pnames = ["BEAM_POINTING"]
    itemsize = 8
    for var in pnames:
        if var in xds.data_vars:
            var_name = var
            itemsize = np.dtype(xds.data_vars[var_name].dtype).itemsize
            break

    return itemsize


def calc_used_gb(
    chunksizes: dict, baseline_or_antenna_name: str, sizeof_vis: int
) -> float:
    return (
        chunksizes["time"]
        * chunksizes[baseline_or_antenna_name]
        * chunksizes["frequency"]
        * chunksizes["polarization"]
        * sizeof_vis
        / GiBYTES_TO_BYTES
    )


# TODO: if the didxs are not used in read_col_conversion, remove didxs from here (and convert_and_write_partition)
def calc_indx_for_row_split(tb_tool, taql_where):
    # Allow TableManager object to be used
    if isinstance(tb_tool, TableManager):
        tb_tool = tb_tool.get_table()

    baselines = get_baselines(tb_tool)
    col_names = tb_tool.colnames()
    cshapes = [
        np.array(tb_tool.getcell(col, 0)).shape
        for col in col_names
        if tb_tool.iscelldefined(col, 0)
    ]

    freq_cnt, pol_cnt = [(cc[0], cc[1]) for cc in cshapes if len(cc) == 2][0]
    utimes, tol = get_utimes_tol(tb_tool, taql_where)

    tidxs = np.searchsorted(utimes, tb_tool.getcol("TIME"))

    ts_ant1, ts_ant2 = (
        tb_tool.getcol("ANTENNA1"),
        tb_tool.getcol("ANTENNA2"),
    )

    ts_bases = np.column_stack((ts_ant1, ts_ant2))
    bidxs = get_baseline_indices(baselines, ts_bases)

    # some antenna 2"s will be out of bounds for this chunk, store rows that are in bounds

    didxs = np.where((bidxs >= 0) & (bidxs < len(baselines)))[0]

    baseline_ant1_id = baselines[:, 0]
    baseline_ant2_id = baselines[:, 1]

    return (
        tidxs,
        bidxs,
        didxs,
        baseline_ant1_id,
        baseline_ant2_id,
        convert_casacore_time(utimes, False),
    )


def create_coordinates(
    xds, in_file, ddi, utime, interval, baseline_ant1_id, baseline_ant2_id, scan_id
):
    coords = {
        "time": utime,
        "baseline_antenna1_id": ("baseline_id", baseline_ant1_id),
        "baseline_antenna2_id": ("baseline_id", baseline_ant2_id),
        "baseline_id": np.arange(len(baseline_ant1_id)),
        "scan_name": ("time", scan_id.astype(str)),
        "uvw_label": ["u", "v", "w"],
    }

    ddi_xds = load_generic_table(in_file, "DATA_DESCRIPTION").sel(row=ddi)
    pol_setup_id = ddi_xds.POLARIZATION_ID.values
    spectral_window_id = int(ddi_xds.SPECTRAL_WINDOW_ID.values)

    spectral_window_xds = load_generic_table(
        in_file,
        "SPECTRAL_WINDOW",
        rename_ids=subt_rename_ids["SPECTRAL_WINDOW"],
    ).sel(spectral_window_id=spectral_window_id)
    coords["frequency"] = spectral_window_xds["CHAN_FREQ"].data[
        ~(np.isnan(spectral_window_xds["CHAN_FREQ"].data))
    ]

    pol_xds = load_generic_table(
        in_file,
        "POLARIZATION",
        rename_ids=subt_rename_ids["POLARIZATION"],
    )
    num_corr = int(pol_xds["NUM_CORR"][pol_setup_id].values)
    coords["polarization"] = np.vectorize(stokes_types.get)(
        pol_xds["CORR_TYPE"][pol_setup_id, :num_corr].values
    )

    xds = xds.assign_coords(coords)

    ###### Create Frequency Coordinate ######
    freq_column_description = spectral_window_xds.attrs["other"]["msv2"]["ctds_attrs"][
        "column_descriptions"
    ]

    msv4_measure = column_description_casacore_to_msv4_measure(
        freq_column_description["CHAN_FREQ"],
        ref_code=spectral_window_xds["MEAS_FREQ_REF"].data,
    )
    xds.frequency.attrs.update(msv4_measure)

    spw_name = spectral_window_xds.NAME.values.item()
    if (spw_name is None) or (spw_name == "none") or (spw_name == ""):
        spw_name = "spw_" + str(spectral_window_id)
    else:
        # spw_name = spectral_window_xds.NAME.values.item()
        spw_name = spw_name + "_" + str(spectral_window_id)

    xds.frequency.attrs["spectral_window_name"] = spw_name
    msv4_measure = column_description_casacore_to_msv4_measure(
        freq_column_description["REF_FREQUENCY"],
        ref_code=spectral_window_xds["MEAS_FREQ_REF"].data,
    )
    xds.frequency.attrs["reference_frequency"] = {
        "dims": [],
        "data": float(spectral_window_xds.REF_FREQUENCY.values),
        "attrs": msv4_measure,
    }
    xds.frequency.attrs["spectral_window_id"] = spectral_window_id

    # Add if doppler table is present
    # xds.frequency.attrs["doppler_velocity"] =
    # xds.frequency.attrs["doppler_type"] =

    unique_chan_width = unique_1d(
        spectral_window_xds["CHAN_WIDTH"].data[
            np.logical_not(np.isnan(spectral_window_xds["CHAN_WIDTH"].data))
        ]
    )
    # assert len(unique_chan_width) == 1, "Channel width varies for spectral_window."
    # xds.frequency.attrs["channel_width"] = spectral_window_xds.chan_width.data[
    #    ~(np.isnan(spectral_window_xds.chan_width.data))
    # ]  # unique_chan_width[0]
    msv4_measure = column_description_casacore_to_msv4_measure(
        freq_column_description["CHAN_WIDTH"],
        ref_code=spectral_window_xds["MEAS_FREQ_REF"].data,
    )
    if not msv4_measure:
        msv4_measure["type"] = "quantity"
        msv4_measure["units"] = ["Hz"]
    xds.frequency.attrs["channel_width"] = {
        "dims": [],
        "data": np.abs(unique_chan_width[0]),
        "attrs": msv4_measure,
    }

    ###### Create Time Coordinate ######
    main_table_attrs = extract_table_attributes(in_file)
    main_column_descriptions = main_table_attrs["column_descriptions"]
    msv4_measure = column_description_casacore_to_msv4_measure(
        main_column_descriptions["TIME"]
    )
    xds.time.attrs.update(msv4_measure)

    msv4_measure = column_description_casacore_to_msv4_measure(
        main_column_descriptions["INTERVAL"]
    )
    if not msv4_measure:
        msv4_measure["type"] = "quantity"
        msv4_measure["units"] = ["s"]
    xds.time.attrs["integration_time"] = {
        "dims": [],
        "data": interval,
        "attrs": msv4_measure,
    }
    xds.time.attrs["effective_integration_time"] = "EFFECTIVE_INTEGRATION_TIME"
    return xds


def find_min_max_times(tb_tool: tables.table, taql_where: str) -> tuple:
    """
    Find the min/max times in an MSv4, for constraining pointing.

    To avoid numerical comparison issues (leaving out some times at the edges),
    it substracts/adds a tolerance from/to the min and max values. The tolerance
    is a fraction of the difference between times / interval of the MS (see
    get_utimes_tol()).

    Parameters
    ----------
    tb_tool : tables.table
        table (query) opened with an MSv4 query

    taql_where : str
        TaQL where that defines the partition of this MSv4

    Returns
    -------
    tuple
        min/max times (raw time values from the Msv2 table)
    """
    utimes, tol = get_utimes_tol(tb_tool, taql_where)
    time_min = utimes.min() - tol
    time_max = utimes.max() + tol
    return (time_min, time_max)


def create_data_variables(
    in_file,
    xds,
    table_manager,
    time_baseline_shape,
    tidxs,
    bidxs,
    didxs,
    use_table_iter,
    parallel_mode,
    main_chunksize,
):

    # Get time chunks
    time_chunksize = None
    if parallel_mode == "time":
        try:
            time_chunksize = main_chunksize["time"]
        except KeyError:
            # If time isn't chunked then `read_col_conversion_dask` is slower than `read_col_conversion_numpy`
            logger.warning(
                "'time' isn't specified in `main_chunksize`. Defaulting to `parallel_mode = 'none'`."
            )
            parallel_mode = "none"

    # Set read_col_conversion from value of `parallel_mode` argument
    # TODO: To make this compatible with multi-node conversion, `read_col_conversion_dask` and TableManager must be pickled.
    # Casacore will make this difficult
    global read_col_conversion
    if parallel_mode == "time":
        read_col_conversion = read_col_conversion_dask
    else:
        read_col_conversion = read_col_conversion_numpy

    # Create Data Variables
    with table_manager.get_table() as tb_tool:
        col_names = tb_tool.colnames()

    main_table_attrs = extract_table_attributes(in_file)
    main_column_descriptions = main_table_attrs["column_descriptions"]
    for col in col_names:
        if col in col_to_data_variable_names:
            if (col == "WEIGHT") and ("WEIGHT_SPECTRUM" in col_names):
                continue
            try:
                start = time.time()
                if col == "WEIGHT":
                    xds = get_weight(
                        xds,
                        col,
                        table_manager,
                        time_baseline_shape,
                        tidxs,
                        bidxs,
                        use_table_iter,
                        main_column_descriptions,
                        time_chunksize,
                    )
                else:
                    xds[col_to_data_variable_names[col]] = xr.DataArray(
                        read_col_conversion(
                            table_manager,
                            col,
                            time_baseline_shape,
                            tidxs,
                            bidxs,
                            use_table_iter,
                            time_chunksize,
                        ),
                        dims=col_dims[col],
                    )

                xds[col_to_data_variable_names[col]].attrs.update(
                    create_attribute_metadata(col, main_column_descriptions)
                )

                logger.debug(
                    "Time to read column " + str(col) + " : " + str(time.time() - start)
                )
            except Exception as exc:
                logger.debug(f"Could not load column {col}, exception: {exc}")
                logger.debug(traceback.format_exc())

                if ("WEIGHT_SPECTRUM" == col) and (
                    "WEIGHT" in col_names
                ):  # Bogus WEIGHT_SPECTRUM column, need to use WEIGHT.
                    xds = get_weight(
                        xds,
                        "WEIGHT",
                        table_manager,
                        time_baseline_shape,
                        tidxs,
                        bidxs,
                        use_table_iter,
                        main_column_descriptions,
                        time_chunksize,
                    )


def add_missing_data_var_attrs(xds):
    """
    Adds in the xds attributes expected metadata that cannot be found in the input MSv2.
    For now:
    - missing single-dish/SPECTRUM metadata
    - missing interferometry/VISIBILITY_MODEL metadata
    """
    data_var_names = ["SPECTRUM", "SPECTRUM_CORRECTED"]
    for var_name in data_var_names:
        if var_name in xds.data_vars:
            xds.data_vars[var_name].attrs["units"] = [""]

    vis_var_names = ["VISIBILITY_MODEL"]
    for var_name in vis_var_names:
        if var_name in xds.data_vars and "units" not in xds.data_vars[var_name].attrs:
            # Assume MODEL uses the same units
            if "VISIBILITY" in xds.data_vars:
                xds.data_vars[var_name].attrs["units"] = xds.data_vars[
                    "VISIBILITY"
                ].attrs["units"]
            else:
                xds.data_vars[var_name].attrs["units"] = [""]

    return xds


def get_weight(
    xds,
    col,
    table_manager,
    time_baseline_shape,
    tidxs,
    bidxs,
    use_table_iter,
    main_column_descriptions,
    time_chunksize,
):
    xds[col_to_data_variable_names[col]] = xr.DataArray(
        np.tile(
            read_col_conversion(
                table_manager,
                col,
                time_baseline_shape,
                tidxs,
                bidxs,
                use_table_iter,
                time_chunksize,
            )[:, :, None, :],
            (1, 1, xds.sizes["frequency"], 1),
        ),
        dims=col_dims[col],
    )

    xds[col_to_data_variable_names[col]].attrs.update(
        create_attribute_metadata(col, main_column_descriptions)
    )
    return xds


def create_taql_query_where(partition_info: dict):
    main_par_table_cols = [
        "DATA_DESC_ID",
        "OBSERVATION_ID",
        "STATE_ID",
        "FIELD_ID",
        "SCAN_NUMBER",
        "STATE_ID",
        "ANTENNA1",
    ]

    taql_where = "WHERE "
    for col_name in main_par_table_cols:
        if col_name in partition_info:
            taql_where = (
                taql_where
                + f"({col_name} IN [{','.join(map(str, partition_info[col_name]))}]) AND"
            )
            if col_name == "ANTENNA1":
                taql_where = (
                    taql_where
                    + f"(ANTENNA2 IN [{','.join(map(str, partition_info[col_name]))}]) AND"
                )
    taql_where = taql_where[:-3]

    return taql_where


def fix_uvw_frame(
    xds: xr.Dataset, field_and_source_xds: xr.Dataset, is_single_dish: bool
) -> xr.Dataset:
    """
    Fix UVW frame

    From CASA fixvis docs: clean and the im tool ignore the reference frame claimed by the UVW column (it is often
    mislabelled as ITRF when it is really FK5 (J2000)) and instead assume the (u, v, w)s are in the same frame as the phase
    tracking center. calcuvw does not yet force the UVW column and field centers to use the same reference frame!
    Blank = use the phase tracking frame of vis.
    """
    if xds.UVW.attrs["frame"] == "ITRF":
        if is_single_dish:
            center_var = "FIELD_REFERENCE_CENTER"
        else:
            center_var = "FIELD_PHASE_CENTER"

        xds.UVW.attrs["frame"] = field_and_source_xds[center_var].attrs["frame"]

    return xds


def estimate_memory_for_partition(in_file: str, partition: dict) -> float:
    """
    Aim: given a partition description, estimates a safe maximum memory value, but avoiding overestimation
    (at least not adding not well understood factors).
    """

    def calculate_term_all_data(
        tb_tool: tables.table, ntimes: float, nbaselines: float
    ) -> tuple[list[float], bool]:
        """
        Size that DATA vars from MS will have in the MSv4, whether this MS has FLOAT_DATA
        """
        sizes_all_data_vars = []
        col_names = tb_tool.colnames()
        for data_col in ["DATA", "CORRECTED_DATA", "MODEL_DATA", "FLOAT_DATA"]:
            if data_col in col_names:
                col_descr = tb_tool.getcoldesc(data_col)
                if "shape" in col_descr and isinstance(col_descr["shape"], np.ndarray):
                    # example: "shape": array([15,  4]) => gives pols x channels
                    cells_in_row = col_descr["shape"].prod()
                    npols = col_descr["shape"][-1]
                else:
                    first_row = np.array(tb_tool.col(data_col)[0])
                    cells_in_row = np.prod(first_row.shape)
                    npols = first_row.shape[-1]

                if col_descr["valueType"] == "complex":
                    # Assume. Otherwise, read first column and get the itemsize:
                    # col_dtype = np.array(mtable.col(data_col)[0]).dtype
                    # cell_size = col_dtype.itemsize
                    cell_size = 4
                    if data_col != "FLOAT_DATA":
                        cell_size *= 2
                elif col_descr["valueType"] == "float":
                    cell_size = 4

                # cells_in_row should account for the polarization and frequency dims
                size_data_var = ntimes * nbaselines * cells_in_row * cell_size

                sizes_all_data_vars.append(size_data_var)

        is_float_data = "FLOAT_DATA" in col_names

        return sizes_all_data_vars, is_float_data

    def calculate_term_weight_flag(size_largest_data, is_float_data) -> float:
        """
        Size that WEIGHT and FLAG will have in the MSv4, derived from the size of the
        MSv2 DATA col=> MSv4 VIS/SPECTRUM data var.
        """
        # Factors of the relative "cell_size" wrt the DATA var
        # WEIGHT_SPECTRUM size: DATA (IF), DATA/2 (SD)
        factor_weight = 1.0 if is_float_data else 0.5
        factor_flag = 1.0 / 4.0 if is_float_data else 1.0 / 8.0

        return size_largest_data * (factor_weight + factor_flag)

    def calculate_term_other_data_vars(
        ntimes: int, nbaselines: int, is_float_data: bool
    ) -> float:
        """
        Size all data vars other than the DATA (visibility/spectrum) vars will have in the MSv4

        For the rest of columns, including indices/iteration columns and other
        scalar columns could say approx ->5% of the (large) data cols

        """
        # Small ones, but as they are loaded into data arrays, why not including,
        # For example: UVW (3xscalar), EXPOSURE, TIME_CENTROID
        # assuming float64 in output MSv4
        item_size = 8
        return ntimes * nbaselines * (3 + 1 + 1) * item_size

    def calculate_term_calc_indx_for_row_split(msv2_nrows: int) -> float:
        """
        Account for the indices produced in calc_indx_for_row_split():
        the dominating ones are: tidxs, bidxs, didxs.

        In terms of amount of memory represented by this term relative to the
        total, it becomes relevant proportionally to the ratio between
           nrows / (chans x pols)
        - for example LOFAR long scans/partitions with few channels,
        but its value is independent from # chans, pols.
        """
        item_size = 8
        # 3 are: tidxs, bidxs, didxs
        return msv2_nrows * 3 * item_size

    def calculate_term_other_msv2_indices(msv2_nrows: int) -> float:
        """
        Account for the allocations to load ID, etc. columns from input MSv2.
        The converter needs to load: OBSERVATION_ID, INTERVAL, SCAN_NUMBER.
        These are loaded one after another (allocations do not stack up).
        Also, in most memory profiles these allocations are released once we
        get to create_data_variables(). As such, adding this term will most
        likely lead to overestimation (but adding it for safety).

        Simlarly as with calculate_term_calc_indx_for_row_split() this term
        becomes relevant when the ratio 'nrows / (chans x pols)' is high.
        """
        # assuming float64/int64 in input MSv2, which seems to be the case,
        # except for OBSERVATION_ID (int32)
        item_size = 8
        return msv2_nrows * item_size

    def calculate_term_attrs(size_estimate_main_xds: float) -> float:
        """Rough guess which seems to be more than enough"""
        # could also account for info_dicts (which seem to require typically ~1 MB)
        return 10 * 1024 * 1024

    def calculate_term_sub_xds(size_estimate_main_xds: float) -> float:
        """
        This is still very rough. Just seemingly working for now. Not taking into account the dims
        of the sub-xdss, interpolation options used, etc.
        """
        # Most cases so far 1% seems enough
        return 0.015 * size_estimate_main_xds

    def calculate_term_to_zarr(size_estimate_main_xds: float) -> float:
        """
        The to_zarr call on the main_xds seems to allocate 10s or 100s of MBs, presumably for buffers.
        That adds on top of the expected main_xds size.
        This is currently a very rough extrapolation and is being (mis)used to give a safe up to 5-6%
        overestimation. Perhaps we should drop this term once other sub-xdss are accounted for (and
        this term could be replaced by a similar, smaller but still safe over-estimation percentage).
        """
        return 0.05 * size_estimate_main_xds

    taql_partition = create_taql_query_where(partition)
    taql_main = f"select * from $mtable {taql_partition}"
    with open_table_ro(in_file) as mtable:
        col_names = mtable.colnames()
        with open_query(mtable, taql_main) as tb_tool:
            # Do not feel tempted to rely on nrows. nrows tends to underestimate memory when baselines are missing.
            # For some EVN datasets that can easily underestimate by a 50%
            utimes, _tol = get_utimes_tol(mtable, taql_partition)
            ntimes = len(utimes)
            nbaselines = len(get_baselines(tb_tool))

            # Still, use nrwos for estimations related to sizes of input (MSv2)
            # columns, not sizes of output (MSv4) data vars
            msv2_nrows = tb_tool.nrows()

            sizes_all_data, is_float_data = calculate_term_all_data(
                tb_tool, ntimes, nbaselines
            )

    size_largest_data = np.max(sizes_all_data)
    sum_sizes_data = np.sum(sizes_all_data)
    estimate_main_xds = (
        sum_sizes_data
        + calculate_term_weight_flag(size_largest_data, is_float_data)
        + calculate_term_other_data_vars(ntimes, nbaselines, is_float_data)
    )
    estimate = (
        estimate_main_xds
        + calculate_term_calc_indx_for_row_split(msv2_nrows)
        + calculate_term_other_msv2_indices(msv2_nrows)
        + calculate_term_sub_xds(estimate_main_xds)
        + calculate_term_to_zarr(estimate_main_xds)
    )
    estimate /= GiBYTES_TO_BYTES

    return estimate


def estimate_memory_and_cores_for_partitions(
    in_file: str, partitions: list
) -> tuple[float, int, int]:
    """
    Estimates approximate memory required to convert an MSv2 to MSv4, given
    a predefined set of partitions.
    """
    max_cores = len(partitions)

    size_estimates = [
        estimate_memory_for_partition(in_file, part_description)
        for part_description in partitions
    ]
    max_estimate = np.max(size_estimates) if size_estimates else 0.0

    recommended_cores = np.ceil(max_cores / 4).astype("int")

    return float(max_estimate), int(max_cores), int(recommended_cores)


def convert_and_write_partition(
    in_file: str,
    out_file: str,
    ms_v4_id: Union[int, str],
    partition_info: Dict,
    use_table_iter: bool,
    partition_scheme: str = "ddi_intent_field",
    main_chunksize: Union[Dict, float, None] = None,
    with_pointing: bool = True,
    pointing_chunksize: Union[Dict, float, None] = None,
    pointing_interpolate: bool = False,
    ephemeris_interpolate: bool = False,
    phase_cal_interpolate: bool = False,
    sys_cal_interpolate: bool = False,
    compressor: numcodecs.abc.Codec = numcodecs.Zstd(level=2),
    storage_backend="zarr",
    parallel_mode: str = "none",
    overwrite: bool = False,
):
    """_summary_

    Parameters
    ----------
    in_file : str
        _description_
    out_file : str
        _description_
    intents : str
        _description_
    ddi : int, optional
        _description_, by default 0
    state_ids : _type_, optional
        _description_, by default None
    field_id : int, optional
        _description_, by default None
    main_chunksize : Union[Dict, float, None], optional
        _description_, by default None
    with_pointing: bool, optional
        _description_, by default True
    pointing_chunksize : Union[Dict, float, None], optional
        _description_, by default None
    pointing_interpolate : bool, optional
        _description_, by default None
    ephemeris_interpolate : bool, optional
        _description_, by default None
    phase_cal_interpolate : bool, optional
        _description_, by default None
    sys_cal_interpolate : bool, optional
        _description_, by default None
    compressor : numcodecs.abc.Codec, optional
        _description_, by default numcodecs.Zstd(level=2)
    storage_backend : str, optional
        _description_, by default "zarr"
    parallel_mode : _type_, optional
        _description_
    overwrite : bool, optional
        _description_, by default False

    Returns
    -------
    _type_
        _description_
    """

    ms_xdt = xr.DataTree()  # MSv4 as a Data Tree

    taql_where = create_taql_query_where(partition_info)
    table_manager = TableManager(in_file, taql_where)
    ddi = partition_info["DATA_DESC_ID"][0]
    intents = str(partition_info["OBS_MODE"][0])

    start = time.time()
    with table_manager.get_table() as tb_tool:
        if tb_tool.nrows() == 0:
            tb_tool.close()
            return xr.Dataset(), {}, {}

        logger.debug("Starting a real convert_and_write_partition")
        (
            tidxs,
            bidxs,
            didxs,
            baseline_ant1_id,
            baseline_ant2_id,
            utime,
        ) = calc_indx_for_row_split(tb_tool, taql_where)
        time_baseline_shape = (len(utime), len(baseline_ant1_id))
        logger.debug("Calc indx for row split " + str(time.time() - start))

        observation_id = check_if_consistent(
            tb_tool.getcol("OBSERVATION_ID"), "OBSERVATION_ID"
        )

        def get_observation_info(in_file, observation_id, intents):
            generic_observation_xds = load_generic_table(
                in_file,
                "OBSERVATION",
                taql_where=f" where (ROWID() IN [{str(observation_id)}])",
            )

            if intents == "None":
                intents = "obs_" + str(observation_id)

            return generic_observation_xds["TELESCOPE_NAME"].values[0], intents

        telescope_name, intents = get_observation_info(in_file, observation_id, intents)

        start = time.time()
        xds = xr.Dataset(
            attrs={
                "schema_version": MSV4_SCHEMA_VERSION,
                "creator": {
                    "software_name": "xradio",
                    "version": importlib.metadata.version("xradio"),
                },
                "creation_date": datetime.datetime.now(
                    datetime.timezone.utc
                ).isoformat(),
                "type": "visibility",
            }
        )

        # interval = check_if_consistent(tb_tool.getcol("INTERVAL"), "INTERVAL")
        interval = tb_tool.getcol("INTERVAL")

        interval_unique = unique_1d(interval)
        if len(interval_unique) > 1:
            logger.debug(
                "Integration time (interval) not consitent in partition, using median."
            )
            interval = np.median(interval)
        else:
            interval = interval_unique[0]

        scan_id = np.full(time_baseline_shape, -42, dtype=int)
        scan_id[tidxs, bidxs] = tb_tool.getcol("SCAN_NUMBER")
        scan_id = np.max(scan_id, axis=1)

        xds = create_coordinates(
            xds,
            in_file,
            ddi,
            utime,
            interval,
            baseline_ant1_id,
            baseline_ant2_id,
            scan_id,
        )
        logger.debug("Time create coordinates " + str(time.time() - start))

        start = time.time()
        main_chunksize = parse_chunksize(main_chunksize, "main", xds)
        create_data_variables(
            in_file,
            xds,
            table_manager,
            time_baseline_shape,
            tidxs,
            bidxs,
            didxs,
            use_table_iter,
            parallel_mode,
            main_chunksize,
        )

        # Add data_groups
        xds, is_single_dish = add_data_groups(xds)
        xds = add_missing_data_var_attrs(xds)

        if (
            "WEIGHT" not in xds.data_vars
        ):  # Some single dish datasets don't have WEIGHT.
            if is_single_dish:
                xds["WEIGHT"] = xr.DataArray(
                    np.ones(xds.SPECTRUM.shape, dtype=np.float64),
                    dims=xds.SPECTRUM.dims,
                )
            else:
                xds["WEIGHT"] = xr.DataArray(
                    np.ones(xds.VISIBILITY.shape, dtype=np.float64),
                    dims=xds.VISIBILITY.dims,
                )

        logger.debug("Time create data variables " + str(time.time() - start))

        # To constrain the time range to load (in pointing, ephemerides, phase_cal data_vars)
        time_min_max = find_min_max_times(tb_tool, taql_where)

        # Create ant_xds
        start = time.time()
        feed_id = unique_1d(
            np.concatenate(
                [
                    unique_1d(tb_tool.getcol("FEED1")),
                    unique_1d(tb_tool.getcol("FEED2")),
                ]
            )
        )
        antenna_id = unique_1d(
            np.concatenate(
                [xds["baseline_antenna1_id"].data, xds["baseline_antenna2_id"].data]
            )
        )

        ant_xds = create_antenna_xds(
            in_file,
            xds.frequency.attrs["spectral_window_id"],
            antenna_id,
            feed_id,
            telescope_name,
            xds.polarization,
        )
        logger.debug("Time antenna xds  " + str(time.time() - start))

        start = time.time()
        gain_curve_xds = create_gain_curve_xds(
            in_file, xds.frequency.attrs["spectral_window_id"], ant_xds
        )
        logger.debug("Time gain_curve xds  " + str(time.time() - start))

        start = time.time()
        if phase_cal_interpolate:
            phase_cal_interp_time = xds.time.values
        else:
            phase_cal_interp_time = None
        phase_calibration_xds = create_phase_calibration_xds(
            in_file,
            xds.frequency.attrs["spectral_window_id"],
            ant_xds,
            time_min_max,
            phase_cal_interp_time,
        )
        logger.debug("Time phase_calibration xds  " + str(time.time() - start))

        # Create system_calibration_xds
        start = time.time()
        if sys_cal_interpolate:
            sys_cal_interp_time = xds.time.values
        else:
            sys_cal_interp_time = None
        system_calibration_xds = create_system_calibration_xds(
            in_file,
            xds.frequency,
            ant_xds,
            sys_cal_interp_time,
        )
        logger.debug("Time system_calibation " + str(time.time() - start))

        # Change antenna_ids to antenna_names
        with_antenna_partitioning = "ANTENNA1" in partition_info
        xds = antenna_ids_to_names(
            xds, ant_xds, is_single_dish, with_antenna_partitioning
        )
        # but before, keep the name-id arrays, we need them for the pointing and weather xds
        ant_xds_name_ids = ant_xds["antenna_name"].set_xindex("antenna_id")
        ant_position_xds_with_ids = ant_xds["ANTENNA_POSITION"].set_xindex("antenna_id")
        # No longer needed after converting to name.
        ant_xds = ant_xds.drop_vars("antenna_id")

        # Create weather_xds
        start = time.time()
        weather_xds = create_weather_xds(in_file, ant_position_xds_with_ids)
        logger.debug("Time weather " + str(time.time() - start))

        # Create pointing_xds
        pointing_xds = xr.Dataset()
        if with_pointing:
            start = time.time()
            if pointing_interpolate:
                pointing_interp_time = xds.time
            else:
                pointing_interp_time = None
            pointing_xds = create_pointing_xds(
                in_file, ant_xds_name_ids, time_min_max, pointing_interp_time
            )
            pointing_chunksize = parse_chunksize(
                pointing_chunksize, "pointing", pointing_xds
            )
            add_encoding(pointing_xds, compressor=compressor, chunks=pointing_chunksize)
            logger.debug(
                "Time pointing (with add compressor and chunking) "
                + str(time.time() - start)
            )

        start = time.time()

        # Time and frequency should always be increasing
        if len(xds.frequency) > 1 and xds.frequency[1] - xds.frequency[0] < 0:
            xds = xds.sel(frequency=slice(None, None, -1))

        if len(xds.time) > 1 and xds.time[1] - xds.time[0] < 0:
            xds = xds.sel(time=slice(None, None, -1))

        # Create field_and_source_xds (combines field, source and ephemeris data into one super dataset)
        start = time.time()
        if ephemeris_interpolate:
            ephemeris_interp_time = xds.time.values
        else:
            ephemeris_interp_time = None

        # if "FIELD_ID" not in partition_scheme:
        #     field_id = np.full(time_baseline_shape, -42, dtype=int)
        #     field_id[tidxs, bidxs] = tb_tool.getcol("FIELD_ID")
        #     field_id = np.max(field_id, axis=1)
        #     field_times = utime
        # else:
        #     field_id = check_if_consistent(tb_tool.getcol("FIELD_ID"), "FIELD_ID")
        #     field_times = None

        field_id = np.full(
            time_baseline_shape, -42, dtype=int
        )  # -42 used for missing baselines
        field_id[tidxs, bidxs] = tb_tool.getcol("FIELD_ID")
        field_id = np.max(field_id, axis=1)
        field_times = xds.time.values

        # col_unique = unique_1d(col)
        # assert len(col_unique) == 1, col_name + " is not consistent."
        # return col_unique[0]

        field_and_source_xds, source_id, _num_lines, field_names = (
            create_field_and_source_xds(
                in_file,
                field_id,
                xds.frequency.attrs["spectral_window_id"],
                field_times,
                is_single_dish,
                time_min_max,
                ephemeris_interpolate,
            )
        )

        logger.debug("Time field_and_source_xds " + str(time.time() - start))

        xds = fix_uvw_frame(xds, field_and_source_xds, is_single_dish)
        xds = xds.assign_coords({"field_name": ("time", field_names)})

        partition_info_misc_fields = {
            "scan_name": xds.coords["scan_name"].data,
            "intents": intents,
            "taql_where": taql_where,
        }
        if with_antenna_partitioning:
            partition_info_misc_fields["antenna_name"] = xds.coords[
                "antenna_name"
            ].data[0]
        info_dicts = create_info_dicts(
            in_file, xds, field_and_source_xds, partition_info_misc_fields, tb_tool
        )
        xds.attrs.update(info_dicts)

        # xds ready, prepare to write
        start = time.time()
        add_encoding(xds, compressor=compressor, chunks=main_chunksize)
        logger.debug("Time add compressor and chunk " + str(time.time() - start))

        file_name = os.path.join(
            out_file,
            pathlib.Path(in_file).name.replace(".ms", "") + "_" + str(ms_v4_id),
        )

        if overwrite:
            mode = "w"
        else:
            mode = "w-"

        if is_single_dish:
            xds.attrs["type"] = "spectrum"
            xds = xds.drop_vars("UVW")
            xds = xds.drop_dims("uvw_label")
        else:
            if xds.attrs["processor_info"]["type"] == "RADIOMETER":
                xds.attrs["type"] = "radiometer"
            else:
                xds.attrs["type"] = "visibility"

        start = time.time()
        ms_v4_name = pathlib.Path(in_file).name.replace(".ms", "") + "_" + str(ms_v4_id)
        ms_xdt.ds = xds

        ms_xdt["/antenna_xds"] = ant_xds
        for group_name in xds.attrs["data_groups"]:
            ms_xdt["/" + f"field_and_source_{group_name}_xds"] = field_and_source_xds

        if with_pointing and len(pointing_xds.data_vars) > 0:
            ms_xdt["/pointing_xds"] = pointing_xds

        if system_calibration_xds:
            ms_xdt["/system_calibration_xds"] = system_calibration_xds

        if gain_curve_xds:
            ms_xdt["/gain_curve_xds"] = gain_curve_xds

        if phase_calibration_xds:
            ms_xdt["/phase_calibration_xds"] = phase_calibration_xds

        if weather_xds:
            ms_xdt["/weather_xds"] = weather_xds

        if storage_backend == "zarr":
            ms_xdt.to_zarr(store=os.path.join(out_file, ms_v4_name))
        elif storage_backend == "netcdf":
            # xds.to_netcdf(path=file_name+"/MAIN", mode=mode) #Does not work
            raise
        logger.debug("Write data  " + str(time.time() - start))

    # logger.info("Saved ms_v4 " + file_name + " in " + str(time.time() - start_with) + "s")


def antenna_ids_to_names(
    xds: xr.Dataset,
    ant_xds: xr.Dataset,
    is_single_dish: bool,
    with_antenna_partitioning,
) -> xr.Dataset:
    """
    Turns the antenna_ids that we get from MSv2 into MSv4 antenna_name

    Parameters
    ----------
    xds: xr.Dataset
        A main xds (MSv4)
    ant_xds: xr.Dataset
        The antenna_xds for this MSv4
    is_single_dish: bool
        Whether a single-dish ("spectrum" data) dataset
    with_antenna_partitioning: bool
        Whether the MSv4 partitions include the antenna axis => only
        one antenna (and implicitly one 'baseline' - auto-correlation)

    Returns
    ----------
    xr.Dataset
        The main xds with antenna_id replaced with antenna_name
    """
    ant_xds = ant_xds.set_xindex(
        "antenna_id"
    )  # Allows for non-dimension coordinate selection.

    if not is_single_dish:  # Interferometer
        xds["baseline_antenna1_id"].data = ant_xds["antenna_name"].sel(
            antenna_id=xds["baseline_antenna1_id"].data
        )
        xds["baseline_antenna2_id"].data = ant_xds["antenna_name"].sel(
            antenna_id=xds["baseline_antenna2_id"].data
        )
        xds = xds.rename(
            {
                "baseline_antenna1_id": "baseline_antenna1_name",
                "baseline_antenna2_id": "baseline_antenna2_name",
            }
        )
    else:
        if not with_antenna_partitioning:
            # baseline_antenna1_id will be removed soon below, but it is useful here to know the actual antenna_ids,
            # as opposed to the baseline_ids which can mismatch when data is missing for some antennas
            xds["baseline_id"] = ant_xds["antenna_name"].sel(
                antenna_id=xds["baseline_antenna1_id"]
            )
        else:
            xds["baseline_id"] = ant_xds["antenna_name"]

        unwanted_coords_from_ant_xds = [
            "antenna_id",
            "antenna_name",
            "mount",
            "station_name",
        ]
        for unwanted_coord in unwanted_coords_from_ant_xds:
            xds = xds.drop_vars(unwanted_coord)

        # Rename a dim coord started generating warnings (index not re-created). Swap dims, create coord
        # https://github.com/pydata/xarray/pull/6999
        xds = xds.swap_dims({"baseline_id": "antenna_name"})
        xds = xds.assign_coords({"antenna_name": xds["baseline_id"].data})
        xds = xds.drop_vars("baseline_id")

        # drop more vars that seem unwanted in main_sd_xds, but there shouuld be a better way
        # of not creating them in the first place
        unwanted_coords_sd = ["baseline_antenna1_id", "baseline_antenna2_id"]
        for unwanted_coord in unwanted_coords_sd:
            xds = xds.drop_vars(unwanted_coord)

    return xds


def add_group_to_data_groups(
    data_groups: dict, what_group: str, correlated_data_name: str, uvw: bool = True
):
    """
    Adds one correlated_data variable to the data_groups dict.
    A utility function to use when creating/updating data_groups from MSv2 data columns
    / data variables.

    Parameters
    ----------
    data_groups: str
        The data_groups dict of an MSv4 xds. It is updated in-place
    what_group: str
        Name of the data group: "base", "corrected", "model", etc.
    correlated_data_name: str
        Name of the correlated_data var: "VISIBILITY", "VISIBILITY_CORRECTED", "SPECTRUM", etc.
    uvw: bool
        Whether to add a uvw field to the data group (assume True = interferometric data).
    """
    data_groups[what_group] = {
        "correlated_data": correlated_data_name,
        "flag": "FLAG",
        "weight": "WEIGHT",
        "field_and_source": f"field_and_source_{what_group}_xds",
        "description": f"Data group derived from the data column '{correlated_data_name}' of an MSv2 converted to MSv4",
        "date": datetime.datetime.now(datetime.timezone.utc).isoformat(),
    }
    if uvw:
        data_groups[what_group]["uvw"] = "UVW"


def add_data_groups(xds):
    xds.attrs["data_groups"] = {}

    data_groups = xds.attrs["data_groups"]
    if "VISIBILITY" in xds:
        add_group_to_data_groups(data_groups, "base", "VISIBILITY")

    if "VISIBILITY_CORRECTED" in xds:
        add_group_to_data_groups(data_groups, "corrected", "VISIBILITY_CORRECTED")

    if "VISIBILITY_MODEL" in xds:
        add_group_to_data_groups(data_groups, "model", "VISIBILITY_MODEL")

    is_single_dish = False
    if "SPECTRUM" in xds:
        add_group_to_data_groups(data_groups, "base", "SPECTRUM", False)
        is_single_dish = True

    if "SPECTRUM_MODEL" in xds:
        add_group_to_data_groups(data_groups, "model", "SPECTRUM_MODEL", False)
        is_single_dish = True

    if "SPECTRUM_CORRECTED" in xds:
        add_group_to_data_groups(data_groups, "corrected", "SPECTRUM_CORRECTED", False)
        is_single_dish = True

    return xds, is_single_dish<|MERGE_RESOLUTION|>--- conflicted
+++ resolved
@@ -11,15 +11,11 @@
 import traceback
 
 import toolviper.utils.logger as logger
-<<<<<<< HEAD
 
 try:
     from casacore import tables
 except ImportError:
     from ...._utils._casacore import casacore_from_casatools as tables
-=======
-from casacore import tables
->>>>>>> 3ef89efb
 
 from xradio.measurement_set._utils._msv2.msv4_sub_xdss import (
     create_pointing_xds,
