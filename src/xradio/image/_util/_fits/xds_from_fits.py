import copy
import re
from typing import Union

import dask
import dask.array as da
import numpy as np
import xarray as xr
from astropy import units as u
from astropy.io import fits
from astropy.time import Time

from xradio._utils.coord_math import _deg_to_rad
from xradio._utils.dict_helpers import make_quantity

from ....measurement_set._utils._utils.stokes_types import stokes_types
from ..common import (
    _compute_linear_world_values,
    _compute_velocity_values,
    _compute_world_sph_dims,
    _convert_beam_to_rad,
    _default_freq_info,
    _doppler_types,
    _freq_from_vel,
    _get_unit,
    _get_xds_dim_order,
    _image_type,
    _l_m_attr_notes,
)
<<<<<<< HEAD
=======
from xradio._utils.coord_math import _deg_to_rad
from xradio._utils.dict_helpers import (
    make_quantity,
    make_frequency_reference_dict,
    make_skycoord_dict,
)
import copy
import dask
import dask.array as da
import numpy as np
import re
from typing import Union
import xarray as xr
>>>>>>> 6ce5d18b


def _fits_image_to_xds(
    img_full_path: str, chunks: dict, verbose: bool, do_sky_coords: bool
) -> dict:
    """
    TODO: complete documentation
    Create an xds without any pixel data from metadata from the specified FITS image
    """
    # memmap = True allows only part of data to be loaded into memory
    # may also need to pass mode='denywrite'
    # https://stackoverflow.com/questions/35759713/astropy-io-fits-read-row-from-large-fits-file-with-mutliple-hdus
    hdulist = fits.open(img_full_path, memmap=True)
    attrs, helpers, header = _fits_header_to_xds_attrs(hdulist)
    hdulist.close()
    # avoid keeping reference to mem-mapped fits file
    del hdulist
    xds = _create_coords(helpers, header, do_sky_coords)
    sphr_dims = helpers["sphr_dims"]
    ary = _read_image_array(img_full_path, chunks, helpers, verbose)
    dim_order = _get_xds_dim_order(sphr_dims)
    xds = _add_sky_or_aperture(xds, ary, dim_order, helpers, sphr_dims)
    xds.attrs = attrs
    xds = _add_coord_attrs(xds, helpers)
    if helpers["has_multibeam"]:
        xds = _do_multibeam(xds, img_full_path)
    return xds


def _add_coord_attrs(xds: xr.Dataset, helpers: dict) -> xr.Dataset:
    xds = _add_time_attrs(xds, helpers)
    xds = _add_freq_attrs(xds, helpers)
    xds = _add_vel_attrs(xds, helpers)
    xds = _add_l_m_attrs(xds, helpers)
    xds = _add_lin_attrs(xds, helpers)
    return xds


def _add_time_attrs(xds: xr.Dataset, helpers: dict) -> xr.Dataset:
    time_coord = xds.coords["time"]
    meta = copy.deepcopy(helpers["obsdate"])
    del meta["value"]
    # meta["units"] = [ meta["units"] ]
    # meta['format'] = 'MJD'
    # meta['time_scale'] = meta['refer']
    # del meta['refer']
    time_coord.attrs = meta
    xds.assign_coords(time=time_coord)
    return xds


def _add_freq_attrs(xds: xr.Dataset, helpers: dict) -> xr.Dataset:
    freq_coord = xds.coords["frequency"]
    meta = {}
    if helpers["has_freq"]:
        meta["rest_frequency"] = make_quantity(helpers["restfreq"], "Hz")
        meta["rest_frequencies"] = [meta["rest_frequency"]]
        # meta["frame"] = helpers["specsys"]
        # meta["units"] = "Hz"
        meta["type"] = "frequency"
        meta["wave_unit"] = "mm"
        freq_axis = helpers["freq_axis"]
        meta["reference_value"] = make_frequency_reference_dict(
            helpers["crval"][freq_axis], ["Hz"], helpers["specsys"]
        )
        # meta["cdelt"] = helpers["cdelt"][freq_axis]
    if not meta:
        # this is the default frequency information CASA creates
        meta = _default_freq_info()
    freq_coord.attrs = copy.deepcopy(meta)
    xds["frequency"] = freq_coord
    return xds


def _add_vel_attrs(xds: xr.Dataset, helpers: dict) -> xr.Dataset:
    vel_coord = xds.coords["velocity"]
    meta = {"units": ["m/s"]}
    if helpers["has_freq"]:
        meta["doppler_type"] = helpers.get("doppler", "RADIO")
    else:
        meta["doppler_type"] = _doppler_types[0]
    meta["type"] = "doppler"
    vel_coord.attrs = copy.deepcopy(meta)
    xds.coords["velocity"] = vel_coord
    return xds


def _add_l_m_attrs(xds: xr.Dataset, helpers: dict) -> xr.Dataset:
    attr_note = _l_m_attr_notes()
    for c in ["l", "m"]:
        if c in xds.coords:
            xds[c].attrs = {
                "note": attr_note[c],
            }
    return xds


def _add_lin_attrs(xds: xr.Dataset, helpers: dict) -> xr.Dataset:
    """
    if helpers["sphr_dims"]:
        for i, name in zip(helpers["dir_axes"], helpers["sphr_axis_names"]):
            meta = {
                "units": "rad",
                "crval": helpers["crval"][i],
                "cdelt": helpers["cdelt"][i],
            }
            xds.coords[name].attrs = meta
    """
    if not helpers["sphr_dims"]:
        for i, j in zip(helpers["dir_axes"], ("u", "v")):
            meta = {
                "units": "wavelengths",
                "crval": helpers["crval"][i],
                "cdelt": helpers["cdelt"][i],
            }
            xds.coords[j].attrs = meta
    return xds


def _is_freq_like(v: str) -> bool:
    return v.startswith("FREQ") or v == "VOPT" or v == "VRAD"


def _xds_direction_attrs_from_header(helpers: dict, header) -> dict:
    # helpers is modified in place, headers is not modified
    t_axes = helpers["t_axes"]
    p0 = header[f"CTYPE{t_axes[0]}"][-3:]
    p1 = header[f"CTYPE{t_axes[1]}"][-3:]
    if p0 != p1:
        raise RuntimeError(
            f"Projections for direction axes ({p0}, {p1}) differ, but they "
            "must be the same"
        )
    direction = {}
    direction["projection"] = p0
    helpers["projection"] = p0
    ref_sys = header["RADESYS"]
    ref_eqx = header["EQUINOX"]
    if ref_sys == "FK5" and ref_eqx == 2000:
        ref_eqx = "J2000.0"
    helpers["ref_sys"] = ref_sys
    helpers["ref_eqx"] = ref_eqx
    # fits does not support conversion frames
    direction["reference"] = make_skycoord_dict(
        [0.0, 0.0], units=["rad", "rad"], frame=ref_sys
    )
    """
    direction["reference"] = {
        "type": "sky_coord",
        "frame": ref_sys,
        "equinox": ref_eqx,
        "units": ["rad", "rad"],
        "value": [0.0, 0.0],
    }
    """
    dir_axes = helpers["dir_axes"]
    ddata = []
    dunits = []
    for i in dir_axes:
        x = helpers["crval"][i] * u.Unit(_get_unit(helpers["cunit"][i]))
        x = x.to("rad")
        ddata.append(x.value)
        # direction["reference"]["value"][i] = x.value
        x = helpers["cdelt"][i] * u.Unit(_get_unit(helpers["cunit"][i]))
        dunits.append(x.to("rad"))
    direction["reference"] = make_skycoord_dict(ddata, units=dunits, frame=ref_sys)
    direction["reference"]["attrs"]["equinox"] = ref_eqx.lower()
    direction["latpole"] = make_quantity(
        header["LATPOLE"] * _deg_to_rad, "rad", dims=["l", "m"]
    )
    direction["lonpole"] = make_quantity(
        header["LONPOLE"] * _deg_to_rad, "rad", dims=["l", "m"]
    )
    pc = np.zeros([2, 2])
    for i in (0, 1):
        for j in (0, 1):
            # dir_axes are now 0-based, but fits needs 1-based
            pc[i][j] = header[f"PC{dir_axes[i]+1}_{dir_axes[j]+1}"]
    direction["pc"] = pc
    # Is there really no fits header parameter for projection_parameters?
    direction["projection_parameters"] = np.array([0.0, 0.0])
    return direction


def _fits_header_c_values_to_metadata(helpers: dict, header) -> None:
    # The helpers dict is modified in place. header is not modified
    ctypes = []
    shape = []
    crval = []
    cdelt = []
    crpix = []
    cunit = []
    for i in range(1, helpers["naxes"] + 1):
        ax_type = header[f"CTYPE{i}"]
        ctypes.append(ax_type)
        shape.append(header[f"NAXIS{i}"])
        crval.append(header[f"CRVAL{i}"])
        cdelt.append(header[f"CDELT{i}"])
        # FITS 1-based to python 0-based
        crpix.append(header[f"CRPIX{i}"] - 1)
        cunit.append(header[f"CUNIT{i}"])
    helpers["ax_type"] = ax_type
    helpers["shape"] = shape
    helpers["ctype"] = ctypes
    helpers["crval"] = crval
    helpers["cdelt"] = cdelt
    helpers["crpix"] = crpix
    helpers["cunit"] = cunit


def _get_telescope_metadata(helpers: dict, header) -> dict:
    # The helpers dict is modified in place. header is not modified
    tel = {}
    tel["name"] = header["TELESCOP"]
    if "OBSGEO-x" in header:
        x = header["OBSGEO-X"]
        y = header["OBSGEO-Y"]
        z = header["OBSGEO-Z"]
        xyz = np.array([x, y, z])
        r = np.sqrt(np.sum(xyz * xyz))
        lat = np.arcsin(z / r)
        long = np.arctan2(y, x)
        tel["position"] = {
            "type": "position",
            # I haven't seen a FITS keyword for reference frame of telescope posiiton
            "ellipsoid": "GRS80",
            "units": ["rad", "rad", "m"],
            "value": np.array([long, lat, r]),
        }
        helpers["tel_pos"] = tel["position"]
    return tel


def _pointing_center_to_metadata(helpers: dict, header) -> dict:
    # Neither helpers or header is modified
    t_axes = helpers["t_axes"]
    long_unit = header[f"CUNIT{t_axes[0]}"]
    lat_unit = header[f"CUNIT{t_axes[1]}"]
    unit = []
    for uu in [long_unit, lat_unit]:
        new_u = u.Unit(_get_unit(uu))
        unit.append(new_u)
    pc_long = float(header[f"CRVAL{t_axes[0]}"]) * unit[0]
    pc_lat = float(header[f"CRVAL{t_axes[1]}"]) * unit[1]
    pc_long = pc_long.to(u.rad).value
    pc_lat = pc_lat.to(u.rad).value
    return {"value": np.array([pc_long, pc_lat]), "initial": True}


def _user_attrs_from_header(header) -> dict:
    # header is not modified
    exclude = [
        "ALTRPIX",
        "ALTRVAL",
        "BITPIX",
        "BSCALE",
        "BTYPE",
        "BUNIT",
        "BZERO",
        "CASAMBM",
        "DATE",
        "DATE-OBS",
        "EQUINOX",
        "EXTEND",
        "HISTORY",
        "LATPOLE",
        "LONPOLE",
        "OBSERVER",
        "ORIGIN",
        "TELESCOP",
        "OBJECT",
        "RADESYS",
        "RESTFRQ",
        "SIMPLE",
        "SPECSYS",
        "TIMESYS",
        "VELREF",
    ]
    regex = r"|".join(
        [
            "^NAXIS\\d?$",
            "^CRVAL\\d$",
            "^CRPIX\\d$",
            "^CTYPE\\d$",
            "^CDELT\\d$",
            "^CUNIT\\d$",
            "^OBSGEO-(X|Y|Z)$",
            "^P(C|V)\\d_\\d$",
        ]
    )
    user = {}
    for k, v in header.items():
        if re.search(regex, k) or k in exclude:
            continue
        user[k.lower()] = v
    return user


def _beam_attr_from_header(helpers: dict, header) -> Union[dict, str, None]:
    # The helpers dict is modified in place. header is not modified
    helpers["has_multibeam"] = False
    if "BMAJ" in header:
        # single global beam
        beam = {
            "bmaj": make_quantity(header["BMAJ"], "arcsec"),
            "bmin": make_quantity(header["BMIN"], "arcsec"),
            "pa": make_quantity(header["BPA"], "arcsec"),
        }
        return _convert_beam_to_rad(beam)
    elif "CASAMBM" in header and header["CASAMBM"]:
        # multi-beam
        helpers["has_multibeam"] = True
        return "mb"
    else:
        # no beam
        return None


def _create_dim_map(helpers: dict, header) -> dict:
    # The helpers dict is modified in place. header is not modified
    t_axes = np.array([0, 0])
    dim_map = {}
    helpers["has_freq"] = False
    # fits indexing starts at 1, not 0
    for i in range(1, helpers["naxes"] + 1):
        ax_type = header[f"CTYPE{i}"]
        if ax_type.startswith("RA-"):
            t_axes[0] = i
        elif ax_type.startswith("DEC-"):
            t_axes[1] = i
        elif ax_type == "STOKES":
            dim_map["polarization"] = i - 1
        elif _is_freq_like(ax_type):
            dim_map["freq"] = i - 1
            helpers["has_freq"] = True
            # helpers["native_type"] = ax_type
        else:
            raise RuntimeError(f"{ax_type} is an unsupported axis")
    helpers["t_axes"] = t_axes
    helpers["dim_map"] = dim_map
    return dim_map


def _fits_header_to_xds_attrs(hdulist: fits.hdu.hdulist.HDUList) -> dict:
    primary = None
    beams = None
    for hdu in hdulist:
        if hdu.name == "PRIMARY":
            primary = hdu
        elif hdu.name == "BEAMS":
            beams = hdu
        else:
            raise RuntimeError(f"Unknown HDU name {hdu.name}")
    if not primary:
        raise RuntimeError(f"No PRIMARY HDU found in fits file")
    header = primary.header
    helpers = {}
    attrs = {}
    naxes = header["NAXIS"]
    helpers["naxes"] = naxes
    dim_map = _create_dim_map(helpers, header)
    _fits_header_c_values_to_metadata(helpers, header)
    if "RESTFRQ" in header:
        helpers["restfreq"] = header["RESTFRQ"]
    if "SPECSYS" in header:
        helpers["specsys"] = header["SPECSYS"]
    t_axes = helpers["t_axes"]
    if (t_axes > 0).all():
        dir_axes = t_axes[:]
        dir_axes = dir_axes - 1
        helpers["dir_axes"] = dir_axes
        dim_map["l"] = dir_axes[0]
        dim_map["m"] = dir_axes[1]
        helpers["dim_map"] = dim_map
    else:
        raise RuntimeError("Could not find both direction axes")
    if dir_axes is not None:
        attrs["direction"] = _xds_direction_attrs_from_header(helpers, header)
    # FIXME read fits data in chunks in case all data too large to hold in memory
    has_mask = da.any(da.isnan(primary.data)).compute()
    attrs["active_mask"] = "mask0" if has_mask else None
    helpers["has_mask"] = has_mask
    beam = _beam_attr_from_header(helpers, header)
    if beam != "mb":
        attrs["beam"] = beam
    if "BITPIX" in header:
        v = abs(header["BITPIX"])
        if v == 32:
            helpers["dtype"] = "float32"
        elif v == 64:
            helpers["dtype"] = "float64"
        else:
            raise RuntimeError(f'Unhandled data type {header["BITPIX"]}')
    helpers["btype"] = header["BTYPE"] if "BTYPE" in header else None
    helpers["bunit"] = header["BUNIT"] if "BUNIT" in header else None
    attrs["object_name"] = header["OBJECT"] if "OBJECT" in header else None
    obsdate = {}
    obsdate["type"] = "time"
    obsdate["value"] = Time(header["DATE-OBS"], format="isot").mjd
    obsdate["units"] = ["d"]
    obsdate["scale"] = header["TIMESYS"]
    obsdate["format"] = "MJD"
    attrs["obsdate"] = obsdate
    helpers["obsdate"] = obsdate
    attrs["observer"] = header["OBSERVER"]
    attrs["pointing_center"] = _pointing_center_to_metadata(helpers, header)
    attrs["description"] = None
    attrs["telescope"] = _get_telescope_metadata(helpers, header)
    # TODO complete _make_history_xds when spec has been finalized
    # attrs['history'] = _make_history_xds(header)
    attrs["user"] = _user_attrs_from_header(header)
    return attrs, helpers, header


def _make_history_xds(header):
    # TODO complete writing history when we actually have a spec for what
    # the image history is supposed to be, since doing this now may
    # be a waste of time if the final spec turns out to be significantly
    # different from our current ad hoc history xds
    # in astropy, 3506803168 seconds corresponds to 1970-01-01T00:00:00
    history_list = list(header.get("HISTORY"))
    for i in range(len(history_list) - 1, -1, -1):
        if (i == len(history_list) - 1 and history_list[i] == "CASA END LOGTABLE") or (
            i == 0 and history_list[i] == "CASA START LOGTABLE"
        ):
            history_list.pop(i)
        elif history_list[i].startswith(">"):
            # entry continuation line
            history_list[i - 1] = history_list[i - 1] + history_list[i][1:]
            history_list.pop(i)


def _create_coords(
    helpers: dict, header: fits.header, do_sky_coords: bool
) -> xr.Dataset:
    dir_axes = helpers["dir_axes"]
    dim_map = helpers["dim_map"]
    sphr_dims = (
        [dim_map["l"], dim_map["m"]] if ("l" in dim_map) and ("m" in dim_map) else []
    )
    helpers["sphr_dims"] = sphr_dims
    coords = {}
    coords["time"] = _get_time_values(helpers)
    coords["frequency"] = _get_freq_values(helpers)
    coords["polarization"] = _get_pol_values(helpers)
    coords["velocity"] = (["frequency"], _get_velocity_values(helpers))
    if len(sphr_dims) > 0:
        for i, c in enumerate(["l", "m"]):
            idx = sphr_dims[i]
            cdelt_rad = helpers["cdelt"][idx] * u.Unit(_get_unit(helpers["cunit"][idx]))
            cdelt_rad = abs(cdelt_rad.to("rad").value)
            if c == "l":
                # l values increase to the east
                # l follows RA as far as increasing/decreasing, see AIPS Meme 27,
                # change in alpha definition three lines below Figure 2 and the first
                # of the pair of equations 10.
                cdelt_rad = -cdelt_rad
            helpers[c] = {}
            helpers[c]["cunit"] = "rad"
            helpers[c]["cdelt"] = cdelt_rad
            coords[c] = _compute_linear_world_values(
                naxis=helpers["shape"][idx],
                crpix=helpers["crpix"][idx],
                crval=0.0,
                cdelt=cdelt_rad,
            )
        if do_sky_coords:
            pick = lambda mylist: [mylist[i] for i in sphr_dims]
            my_ret = _compute_world_sph_dims(
                projection=helpers["projection"],
                shape=pick(helpers["shape"]),
                ctype=pick(helpers["ctype"]),
                crpix=pick(helpers["crpix"]),
                crval=pick(helpers["crval"]),
                cdelt=pick(helpers["cdelt"]),
                cunit=pick(helpers["cunit"]),
            )
            for j, i in enumerate(dir_axes):
                helpers["cunit"][i] = my_ret["unit"][j]
                helpers["crval"][i] = my_ret["ref_val"][j]
                helpers["cdelt"][i] = my_ret["inc"][j]
            coords[my_ret["axis_name"][0]] = (["l", "m"], my_ret["value"][0])
            coords[my_ret["axis_name"][1]] = (["l", "m"], my_ret["value"][1])
            helpers["sphr_axis_names"] = tuple(my_ret["axis_name"])
    else:
        # Fourier image
        coords["u"], coords["v"] = _get_uv_values(helpers)
    xds = xr.Dataset(coords=coords)
    return xds


def _get_time_values(helpers):
    return [helpers["obsdate"]["value"]]


def _get_pol_values(helpers):

    idx = helpers["ctype"].index("STOKES")
    if idx >= 0:
        vals = []
        crval = int(helpers["crval"][idx])
        crpix = int(helpers["crpix"][idx])
        cdelt = int(helpers["cdelt"][idx])
        stokes_start_idx = crval - cdelt * crpix
        for i in range(helpers["shape"][idx]):
            stokes_idx = (stokes_start_idx + i) * cdelt
            vals.append(stokes_types[stokes_idx])
        return vals
    else:
        return ["I"]


def _get_freq_values(helpers: dict) -> list:
    vals = []
    ctype = helpers["ctype"]
    if "FREQ" in ctype:
        freq_idx = ctype.index("FREQ")
        helpers["freq_axis"] = freq_idx
        vals = _compute_linear_world_values(
            naxis=helpers["shape"][freq_idx],
            crval=helpers["crval"][freq_idx],
            crpix=helpers["crpix"][freq_idx],
            cdelt=helpers["cdelt"][freq_idx],
        )
        cunit = helpers["cunit"][freq_idx]
        helpers["frequency"] = vals * u.Unit(cunit)
        return vals
    elif "VOPT" in ctype:
        if "restfreq" in helpers:
            restfreq = helpers["restfreq"] * u.Hz
        else:
            raise RuntimeError(
                "Spectral axis in FITS header is velocity, but there is "
                "no rest frequency so converting to frequency is not possible"
            )
        helpers["doppler"] = "Z"
        v_idx = ctype.index("VOPT")
        helpers["freq_idx"] = v_idx
        helpers["freq_axis"] = v_idx
        crval = helpers["crval"][v_idx]
        crpix = helpers["crpix"][v_idx]
        cdelt = helpers["cdelt"][v_idx]
        cunit = helpers["cunit"][v_idx]
        freq, vel = _freq_from_vel(
            crval, cdelt, crpix, cunit, "Z", helpers["shape"][v_idx], restfreq
        )
        helpers["velocity"] = vel["value"] * u.Unit(vel["unit"])
        helpers["crval"][v_idx] = (freq["crval"] * u.Unit(freq["unit"])).to(u.Hz).value
        helpers["cdelt"][v_idx] = (freq["cdelt"] * u.Unit(freq["unit"])).to(u.Hz).value
        return list(freq["value"])
    else:
        return [1420e6]


def _get_velocity_values(helpers: dict) -> list:
    if "velocity" in helpers:
        return helpers["velocity"].to(u.m / u.s).value
    elif "frequency" in helpers:
        v = _compute_velocity_values(
            restfreq=helpers["restfreq"],
            freq_values=helpers["frequency"].to("Hz").value,
            doppler=helpers.get("doppler", "RADIO"),
        )
        helpers["velocity"] = v * (u.m / u.s)
        return v


def _do_multibeam(xds: xr.Dataset, imname: str) -> xr.Dataset:
    """Only run if we are sure there are multiple beams"""
    hdulist = fits.open(imname)
    for hdu in hdulist:
        header = hdu.header
        if "EXTNAME" in header and header["EXTNAME"] == "BEAMS":
            units = (
                u.Unit(header["TUNIT1"]),
                u.Unit(header["TUNIT2"]),
                u.Unit(header["TUNIT3"]),
            )
            nchan = header["NCHAN"]
            npol = header["NPOL"]
            beam_array = np.zeros([1, nchan, npol, 3])
            data = hdu.data
            for t in data:
                beam_array[0, t[3], t[4]] = t[0:3]
            for i in (0, 1, 2):
                beam_array[:, :, :, i] = (
                    (beam_array[:, :, :, i] * units[i]).to("rad").value
                )
            xdb = xr.DataArray(
                beam_array, dims=["time", "frequency", "polarization", "beam_param"]
            )
            xdb = xdb.rename("beam")
            xdb = xdb.assign_coords(beam_param=["major", "minor", "pa"])
            xdb.attrs["units"] = "rad"
            xds["beam"] = xdb
            return xds
    raise RuntimeError(
        "It looks like there should be a BEAMS table but no "
        "such table found in FITS file"
    )


def _get_uv_values(helpers: dict) -> tuple:
    shape = helpers["shape"]
    ctype = helpers["ctype"]
    unit = helpers["cunit"]
    delt = helpers["cdelt"]
    ref_pix = helpers["crpix"]
    ref_val = helpers["crval"]
    for i, axis in enumerate(["UU", "VV"]):
        idx = ctype.index(axis)
        if idx >= 0:
            z = []
            crpix = ref_pix[i]
            crval = ref_val[i]
            cdelt = delt[i]
            for i in range(shape[idx]):
                f = (i - crpix) * cdelt + crval
                z.append(f)
            if axis == "UU":
                u = z
            else:
                v = z
    return u, v


def _add_sky_or_aperture(
    xds: xr.Dataset,
    ary: Union[np.ndarray, da.array],
    dim_order: list,
    helpers: dict,
    has_sph_dims: bool,
) -> xr.Dataset:
    xda = xr.DataArray(ary, dims=dim_order)
    image_type = helpers["btype"]
    unit = helpers["bunit"]
    xda.attrs[_image_type] = image_type
    xda.attrs["units"] = unit
    name = "SKY" if has_sph_dims else "APERTURE"
    xda = xda.rename(name)
    xds[xda.name] = xda
    if helpers["has_mask"]:
        pp = da if type(xda[0].data) == dask.array.core.Array else np
        mask = pp.isnan(xda)
        mask.attrs = {}
        mask = mask.rename("mask0")
        xds["mask0"] = mask
    return xds


def _read_image_array(
    img_full_path: str, chunks: dict, helpers: dict, verbose: bool
) -> da.array:
    # memmap = True allows only part of data to be loaded into memory
    # may also need to pass mode='denywrite'
    # https://stackoverflow.com/questions/35759713/astropy-io-fits-read-row-from-large-fits-file-with-mutliple-hdus
    if isinstance(chunks, dict):
        mychunks = _get_chunk_list(chunks, helpers)
    else:
        raise ValueError(
            f"incorrect type {type(chunks)} for parameter chunks. Must be dict"
        )
    transpose_list, new_axes = _get_transpose_list(helpers)
    data_type = helpers["dtype"]
    rshape = helpers["shape"][::-1]
    full_chunks = mychunks + tuple([1 for rr in range(5) if rr >= len(mychunks)])
    d0slices = []
    blc = tuple(5 * [0])
    trc = tuple(rshape) + tuple([1 for rr in range(5) if rr >= len(mychunks)])
    for d0 in range(blc[0], trc[0], full_chunks[0]):
        d0len = min(full_chunks[0], trc[0] - d0)
        d1slices = []
        for d1 in range(blc[1], trc[1], full_chunks[1]):
            d1len = min(full_chunks[1], trc[1] - d1)
            d2slices = []
            for d2 in range(blc[2], trc[2], full_chunks[2]):
                d2len = min(full_chunks[2], trc[2] - d2)
                d3slices = []
                for d3 in range(blc[3], trc[3], full_chunks[3]):
                    d3len = min(full_chunks[3], trc[3] - d3)
                    d4slices = []
                    for d4 in range(blc[4], trc[4], full_chunks[4]):
                        d4len = min(full_chunks[4], trc[4] - d4)
                        shapes = tuple(
                            [d0len, d1len, d2len, d3len, d4len][: len(rshape)]
                        )
                        starts = tuple([d0, d1, d2, d3, d4][: len(rshape)])
                        delayed_array = dask.delayed(_read_image_chunk)(
                            img_full_path, shapes, starts
                        )
                        d4slices += [da.from_delayed(delayed_array, shapes, data_type)]
                    d3slices += (
                        [da.concatenate(d4slices, axis=4)]
                        if len(rshape) > 4
                        else d4slices
                    )
                d2slices += (
                    [da.concatenate(d3slices, axis=3)] if len(rshape) > 3 else d3slices
                )
            d1slices += (
                [da.concatenate(d2slices, axis=2)] if len(rshape) > 2 else d2slices
            )
        d0slices += [da.concatenate(d1slices, axis=1)] if len(rshape) > 1 else d1slices
    ary = da.concatenate(d0slices, axis=0)
    ary = da.expand_dims(ary, new_axes)
    return ary.transpose(transpose_list)


def _get_chunk_list(chunks: dict, helpers: dict) -> tuple:
    ret_list = list(helpers["shape"])[::-1]
    axis = 0
    ctype = helpers["ctype"]
    for c in ctype[::-1]:
        if c.startswith("RA"):
            if "l" in chunks:
                ret_list[axis] = chunks["l"]
        elif c.startswith("DEC"):
            if "m" in chunks:
                ret_list[axis] = chunks["m"]
        elif c.startswith("FREQ") or c.startswith("VOPT") or c.startswith("VRAD"):
            if "frequency" in chunks:
                ret_list[axis] = chunks["frequency"]
        elif c.startswith("STOKES"):
            if "polarization" in chunks:
                ret_list[axis] = chunks["polarization"]
        else:
            raise RuntimeError(f"Unhandled coordinate type {c}")
        axis += 1
    return tuple(ret_list)


def _get_transpose_list(helpers: dict) -> tuple:
    ctype = helpers["ctype"]
    transpose_list = 5 * [-1]
    # time axis
    transpose_list[0] = 4
    new_axes = [4]
    last_axis = 3
    not_covered = ["l", "m", "u", "v", "s", "f"]
    for i, c in enumerate(ctype[::-1]):
        b = c.lower()
        if b.startswith("ra") or b.startswith("uu"):
            transpose_list[3] = i
            not_covered.remove("l")
            not_covered.remove("u")
        elif b.startswith("dec") or b.startswith("vv"):
            transpose_list[4] = i
            not_covered.remove("m")
            not_covered.remove("v")
        elif (
            b.startswith("frequency")
            or b.startswith("freq")
            or b.startswith("vopt")
            or b.startswith("vrad")
        ):
            transpose_list[1] = i
            not_covered.remove("f")
        elif b.startswith("stok"):
            transpose_list[2] = i
            not_covered.remove("s")
        else:
            raise RuntimeError(f"Unhandled axis name {c}")
    h = {"l": 3, "m": 4, "u": 3, "v": 4, "f": 2, "s": 1}
    for p in not_covered:
        transpose_list[h[p]] = last_axis
        new_axes.append(last_axis)
        last_axis -= 1
    new_axes.sort()
    if transpose_list.count(-1) > 0:
        raise RuntimeError(f"Logic error: axes {axes}, transpose_list {transpose_list}")
    return transpose_list, new_axes


def _read_image_chunk(img_full_path, shapes: tuple, starts: tuple) -> np.ndarray:
    hdulist = fits.open(img_full_path, memmap=True)
    s = []
    for start, length in zip(starts, shapes):
        s.append(slice(start, start + length))
    t = tuple(s)
    z = hdulist[0].data[t]
    hdulist.close()
    # delete to avoid having a reference to a mem-mapped hdulist
    del hdulist
    return z<|MERGE_RESOLUTION|>--- conflicted
+++ resolved
@@ -11,7 +11,11 @@
 from astropy.time import Time
 
 from xradio._utils.coord_math import _deg_to_rad
-from xradio._utils.dict_helpers import make_quantity
+from xradio._utils.dict_helpers import (
+    make_quantity,
+    make_frequency_reference_dict,
+    make_skycoord_dict,
+)
 
 from ....measurement_set._utils._utils.stokes_types import stokes_types
 from ..common import (
@@ -27,22 +31,6 @@
     _image_type,
     _l_m_attr_notes,
 )
-<<<<<<< HEAD
-=======
-from xradio._utils.coord_math import _deg_to_rad
-from xradio._utils.dict_helpers import (
-    make_quantity,
-    make_frequency_reference_dict,
-    make_skycoord_dict,
-)
-import copy
-import dask
-import dask.array as da
-import numpy as np
-import re
-from typing import Union
-import xarray as xr
->>>>>>> 6ce5d18b
 
 
 def _fits_image_to_xds(
