--- conflicted
+++ resolved
@@ -1,12 +1,7 @@
 import numpy as np
 import xarray as xr
 import os
-<<<<<<< HEAD
 from .common import (_np_types, _top_level_sub_xds)
-=======
-from .common import __np_types, __top_level_sub_xds
-
->>>>>>> 07527398
 
 def _write_zarr(xds: xr.Dataset, zarr_store: str):
     xds_copy = xds.copy(deep=True)
@@ -21,11 +16,7 @@
     return xds, xds_dict
 
 
-<<<<<<< HEAD
 def _encode_dict(my_dict: dict, top_key='') -> tuple:
-=======
-def __encode_dict(my_dict: dict, top_key="") -> tuple:
->>>>>>> 07527398
     xds_dict = {}
     del_keys = []
     for k, v in my_dict.items():
@@ -36,15 +27,9 @@
                 xds_dict[k] = ret_xds_dict
         elif isinstance(v, np.ndarray):
             my_dict[k] = {}
-<<<<<<< HEAD
             my_dict[k]['_type'] = 'numpy.ndarray'
             my_dict[k]['_value'] = v.tolist()
             my_dict[k]['_dtype'] = str(v.dtype)
-=======
-            my_dict[k]["__type"] = "numpy.ndarray"
-            my_dict[k]["__value"] = v.tolist()
-            my_dict[k]["__dtype"] = str(v.dtype)
->>>>>>> 07527398
         elif isinstance(v, xr.Dataset):
             xds_dict[k] = v.copy(deep=True)
             del_keys.append(k)
@@ -55,11 +40,7 @@
 
 def _write_sub_xdses(zarr_store: str, xds_dict: dict, path: str):
     for k, v in xds_dict.items():
-<<<<<<< HEAD
         my_path = f'{path}_{k}' if path else f'{k}'
-=======
-        my_path = f"{path}__{k}" if path else f"{k}"
->>>>>>> 07527398
         if isinstance(v, dict):
             _write_sub_xdses(zarr_store, xds_dict[k], my_path)
         elif isinstance(v, xr.Dataset):
