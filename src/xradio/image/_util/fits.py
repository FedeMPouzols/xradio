import logging
import os
from typing import Union
import xarray as xr
from ._fits.xds_from_fits import _fits_image_to_xds

<<<<<<< HEAD
def _read_fits_image(
    infile:str, chunks:dict, verbose:bool=False
) -> xr.Dataset:
=======

def __read_fits_image(infile: str, chunks: dict, verbose: bool = False) -> xr.Dataset:
>>>>>>> 07527398
    img_full_path = os.path.expanduser(infile)
    xds = _fits_image_to_xds(img_full_path, chunks, verbose)
    return xds<|MERGE_RESOLUTION|>--- conflicted
+++ resolved
@@ -4,14 +4,8 @@
 import xarray as xr
 from ._fits.xds_from_fits import _fits_image_to_xds
 
-<<<<<<< HEAD
-def _read_fits_image(
-    infile:str, chunks:dict, verbose:bool=False
-) -> xr.Dataset:
-=======
 
-def __read_fits_image(infile: str, chunks: dict, verbose: bool = False) -> xr.Dataset:
->>>>>>> 07527398
+def _read_fits_image(infile: str, chunks: dict, verbose: bool = False) -> xr.Dataset:
     img_full_path = os.path.expanduser(infile)
     xds = _fits_image_to_xds(img_full_path, chunks, verbose)
     return xds