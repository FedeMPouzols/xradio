--- conflicted
+++ resolved
@@ -53,16 +53,12 @@
         )
         do_casa = False
     if do_casa:
-        #return _read_casa_image(infile, chunks, verbose=verbose)
+        # return _read_casa_image(infile, chunks, verbose=verbose)
         try:
             return _read_casa_image(infile, chunks, verbose=verbose)
         except Exception as e:
-<<<<<<< HEAD
-            emsgs.append(f'image format appears not to be casacore: {e.args}')
+            emsgs.append(f"image format appears not to be casacore: {e.args}")
     # return _read_fits_image(infile, chunks, verbose)
-=======
-            emsgs.append(f"image format appears not to be casacore: {e.args}")
->>>>>>> 07527398
     try:
         return _read_fits_image(infile, chunks, verbose)
     except Exception as e:
@@ -97,12 +93,8 @@
     do_casa = True
     emsgs = []
 
-<<<<<<< HEAD
     from ._util.casacore import _read_casa_image
-=======
-    from ._util.casacore import __read_casa_image
 
->>>>>>> 07527398
     try:
         from ._util.casacore import _read_casa_image
     except Exception as e:
@@ -142,17 +134,10 @@
     :type out_format: str
     """
     my_format = out_format.lower()
-<<<<<<< HEAD
-    if my_format == 'casa':
+    if my_format == "casa":
         _xds_to_casa_image(xds, imagename)
-    elif my_format == 'zarr':
+    elif my_format == "zarr":
         _xds_to_zarr(xds, imagename)
-=======
-    if my_format == "casa":
-        __xds_to_casa_image(xds, imagename)
-    elif my_format == "zarr":
-        __xds_to_zarr(xds, imagename)
->>>>>>> 07527398
     else:
         raise ValueError(
             f"Writing to format {out_format} is not supported. "
@@ -200,14 +185,7 @@
     -------
     xarray.Dataset
     """
-<<<<<<< HEAD
     return _make_empty_sky_image(
-        xds, phase_center, image_size, cell_size, chan_coords,
-	    pol_coords, time_coords, direction_reference, projection,
-	    spectral_reference
-    )
-=======
-    return __make_empty_sky_image(
         xds,
         phase_center,
         image_size,
@@ -218,5 +196,4 @@
         direction_reference,
         projection,
         spectral_reference,
-    )
->>>>>>> 07527398
+    )