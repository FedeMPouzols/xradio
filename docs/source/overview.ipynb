--- conflicted
+++ resolved
@@ -11,11 +11,7 @@
     "Data is organized into:\n",
     "\n",
     "- [xarray Datasets](https://docs.xarray.dev/en/stable/generated/xarray.Dataset.html): A multi-dimensional, in-memory, array database of labeled n-dimensional arrays.\n",
-<<<<<<< HEAD
-    "- `XRADIO Processing Sets`: XRADIO-specific data structure, based on a Python dictionary, that consists of a collection of `xarray Datasets`. We will be looking into replacing the Processing set with [xarray Datatree](https://xarray-datatree.readthedocs.io/en/latest/) in the future."
-=======
     "- `XRADIO Processing Sets`: XRADIO-specific data structure, based on a Python dictionary, that consists of a collection of `xarray Datasets`. We will be looking into replacing the processing set with [xarray Datatree](https://xarray-datatree.readthedocs.io/en/latest/) in the future."
->>>>>>> 441a9683
    ]
   },
   {
