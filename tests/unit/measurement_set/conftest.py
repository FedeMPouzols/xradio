--- conflicted
+++ resolved
@@ -347,7 +347,6 @@
     yield cds
 
 
-<<<<<<< HEAD
 def quick_fix_ndarray_shape_attrs(part):
     """
     Crude fix for unsupported attrs => update/extend attrs dict filters.
@@ -355,6 +354,7 @@
     "fix" for the experimental write MS , "UVW"]: (but UVW was expected, from CASA
     tests MSs)
     """
+
     for col in ["DATA", "CORRECTED_DATA", "MODEL_DATA"]:
         if (
             "other" in part.attrs
@@ -365,12 +365,6 @@
             part.attrs["other"]["msv2"]["ctds_attrs"]["column_descriptions"][col].pop(
                 "shape"
             )
-=======
-@pytest.fixture(scope="session")
-def ms_as_zarr_min():
-    """An MS loaded and then saved to zarr format"""
-    name = "xds_saved_as_zarr_bogus_for_now.zarr"
-    yield name
 
 
 def download_measurement_set(input_ms, directory="/tmp"):
@@ -399,5 +393,4 @@
     )
     yield ps_path
     shutil.rmtree(ps_path)
-    shutil.rmtree(download_measurement_set(request.param, tmp_path))
->>>>>>> df588881
+    shutil.rmtree(download_measurement_set(request.param, tmp_path))