--- conflicted
+++ resolved
@@ -33,13 +33,8 @@
 
     sum = np.nansum(np.abs(img_xds.SKY))
     sum_lazy = np.nansum(np.abs(lazy_img_xds.SKY))
-<<<<<<< HEAD
 
-    assert np.isclose(sum, sum_lazy), "read_image and load_image SKY sums differ."
-=======
-    
     assert np.isclose(sum, sum_lazy,rtol=relative_tolerance), "read_image and load_image SKY sums differ."
->>>>>>> 59828753
 
     os.system("rm -rf " + str(image_name))  # Remove image.
 
